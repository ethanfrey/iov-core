import { JsonRpcRequest, JsonRpcResponse } from "@iov/jsonrpc";
import { SigningServerCore } from "./signingservercore";
/**
 * A transport-agnostic JSON-RPC wrapper around SigningServerCore
 */
export declare class JsonRpcSigningServer {
    private readonly core;
    constructor(core: SigningServerCore);
    /**
     * Handles a request from a possibly untrusted source.
     *
     * 1. Parse request as a JSON-RPC request
     * 2. Convert JSON-RPC request into calls to SigningServerCore
     * 3. Call SigningServerCore
     * 4. Convert result to JSON-RPC response
     *
     * @param request The JSON-RPC request to be handled
     * @param meta An arbitrary object that is passed by reference into the autorization callbacks
     */
    handleUnchecked(request: unknown, meta?: any): Promise<JsonRpcResponse>;
    /**
     * Handles a checked request, i.e. a request that is known to be a valid
     * JSON-RPC "Request object".
     *
<<<<<<< HEAD
     * 1. convert JsonRpcRequest into calls to SigningServerCore
     * 2. call SigningServerCore
     * 3. convert result to JSON-RPC format
=======
     * 1. Convert JSON-RPC request into calls to SigningServerCore
     * 2. Call SigningServerCore
     * 3. Convert result to JSON-RPC response
     *
     * @param request The JSON-RPC request to be handled
     * @param meta An arbitrary object that is passed by reference into the autorization callbacks
>>>>>>> 25cd35e3
     */
    handleChecked(request: JsonRpcRequest, meta?: any): Promise<JsonRpcResponse>;
    /**
     * Call this to free ressources when server is not needed anymore
     */
    shutdown(): void;
}<|MERGE_RESOLUTION|>--- conflicted
+++ resolved
@@ -22,18 +22,12 @@
      * Handles a checked request, i.e. a request that is known to be a valid
      * JSON-RPC "Request object".
      *
-<<<<<<< HEAD
-     * 1. convert JsonRpcRequest into calls to SigningServerCore
-     * 2. call SigningServerCore
-     * 3. convert result to JSON-RPC format
-=======
      * 1. Convert JSON-RPC request into calls to SigningServerCore
      * 2. Call SigningServerCore
      * 3. Convert result to JSON-RPC response
      *
      * @param request The JSON-RPC request to be handled
      * @param meta An arbitrary object that is passed by reference into the autorization callbacks
->>>>>>> 25cd35e3
      */
     handleChecked(request: JsonRpcRequest, meta?: any): Promise<JsonRpcResponse>;
     /**
