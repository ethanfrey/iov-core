const packageJson = require("./package.json");

module.exports = {
  src: ["./src"],
  out: "docs",
  exclude: "**/*.spec.ts",
  target: "es6",
  name: `${packageJson.name} Documentation`,
  readme: "README.md",
  mode: "file",
  excludeExternals: false,
  // TODO: tweak this so we can ignore non iov (mono-repo) imports
  externalPattern: "^((?!iov).)*$",
  excludePrivate: true,
  excludeNotExported: true,
  // this pulls in all dependencies
  includeDeclarations: true,
<<<<<<< HEAD
}
=======
  // TODO: tweak this so we can ignore non iov (mono-repo) imports
  excludeExternals: false,
  externalPattern: "^((?!iov).)*$",
};
>>>>>>> 25cd35e3
<|MERGE_RESOLUTION|>--- conflicted
+++ resolved
@@ -15,11 +15,4 @@
   excludeNotExported: true,
   // this pulls in all dependencies
   includeDeclarations: true,
-<<<<<<< HEAD
-}
-=======
-  // TODO: tweak this so we can ignore non iov (mono-repo) imports
-  excludeExternals: false,
-  externalPattern: "^((?!iov).)*$",
-};
->>>>>>> 25cd35e3
+};