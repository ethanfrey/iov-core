--- conflicted
+++ resolved
@@ -1,6 +1,5 @@
 # Changelog
 
-<<<<<<< HEAD
 ## 0.17.0
 
 Breaking changes
@@ -10,13 +9,12 @@
   `jsonRpcCodeMethodNotFound`, `jsonRpcCodeParseError`,
   `jsonRpcCodeServerErrorDefault`.
 - @iov/jsonrpc: Rename `parseJsonRpcResponse2` to `parseJsonRpcResponse`.
-=======
+
 ## 0.16.2
 
 - @iov/bns: Add `getVotes` by voter address method to `BnsConnection` class.
 - @iov/bns-governance: Add `getVotes` method to `Governor` class.
 - @iov/crypto: Add `EnglishMnemonic.wordlist`.
->>>>>>> 7bfc5833
 
 ## 0.16.1
 
