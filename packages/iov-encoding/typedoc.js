const packageJson = require("./package.json");

module.exports = {
  src: ["./src"],
  out: "docs",
  exclude: "**/*.spec.ts",
  target: "es6",
  name: `${packageJson.name} Documentation`,
  readme: "README.md",
  mode: "file",
  excludeExternals: true,
  excludeNotExported: true,
<<<<<<< HEAD
  excludePrivate: true,
}
=======
  ignoreCompilerErrors: true,
};
>>>>>>> 25cd35e3
<|MERGE_RESOLUTION|>--- conflicted
+++ resolved
@@ -10,10 +10,5 @@
   mode: "file",
   excludeExternals: true,
   excludeNotExported: true,
-<<<<<<< HEAD
   excludePrivate: true,
-}
-=======
-  ignoreCompilerErrors: true,
-};
->>>>>>> 25cd35e3
+};