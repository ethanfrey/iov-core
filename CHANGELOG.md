# Changelog

<<<<<<< HEAD
## 0.13.0

* @iov/bcp-types: Add `AtomicSwapMerger`

Breaking changes

* @iov/bcp-types: Pluralize `.amounts` property and change to `Amount` array in
  `SwapOfferTransaction`, `SwapCounterTransaction`, `SwapData`
* @iov/bcp-types: Rename `BcpAtomicSwap` to `AtomicSwap`
* @iov/bcp-types: Rename atomic swap query types to `AtomicSwapQuery`,
  `AtomicSwapRecipientQuery`, `AtomicSwapSenderQuery`, `AtomicSwapIdQuery`,
  `AtomicSwapHashlockQuery`, `isAtomicSwap*Query`.
* @iov/bcp-types: Rename `bnsSwapQueryTags` to `bnsSwapQueryTag`
* @iov/ethereum: The `options` parameter of `ethereumConnector` does not allow
  strings anymore. Use `{ wsUrl: myWebsocketUrl }` instead.
* @iov/ledger-bns: Package removed from this monorepo and now available at
  https://github.com/iov-one/iov-ledger-bns
=======
## 0.12.2

* @iov/crypto: Add `Secp256k1.recoverPubkey` to recover pubkey from signature
  and message
* @iov/ethereum: Implement pubkey recovery when parsing transaction in search
  by transaction ID.
* @iov/ethereum: Transaction parsing now works for pre-EIP155 signatures
* @iov/ethereum: Let listenTx/liveTx return signer's pubkey
* @iov/ethereum: Let `.getAccount` return undefined when balance is 0
>>>>>>> 31d50f38

## 0.12.1

* @iov/bns: Encode transaction fees
* @iov/bns: Export `ChainAddressPair`
* @iov/ethereum: Allow passing `EthereumConnectionOptions` instead of websocket
  URL into second `ethereumConnector` parameter.

## 0.11.3

* @iov/ethereum: Allow passing `EthereumConnectionOptions` instead of websocket
  URL into second `ethereumConnector` parameter.

## 0.12.0

Breaking changes

* @iov/bcp-types: Remove `Bcp*` prefix from `BcpAccount`, `BcpAccountQuery`,
  `BcpAddressQuery`, `BcpPubkeyQuery`
* @iov/bcp-types: Remove `Account.name` in favour of BNS' username NFTs.
* @iov/bcp-types: Remove `BcpConnection.changeBlock` along with its implementations
  in favour of `BcpConnection.watchBlockHeaders`.
* @iov/bcp-types: Remove `BcpQueryEnvelope` and `dummyEnvelope`
* @iov/bcp-types: Change return type of `BcpAtomicSwapConnection.getSwap` to promise
  of `ReadonlyArray<BcpAtomicSwap>`.
* @iov/bcp-types: Rename methods to plural: `BcpAtomicSwapConnection.getSwaps`
  and `.watchSwaps`.
* @iov/bns: Binary compatibility for weave v0.10.x+ (breaks for all earlier versions)
* @iov/bns: Remove obsolete `SetNameTx`
* @iov/bns: Remove `BnsConnection.status`

## 0.11.2

* @iov/cli: Import Lisk, RISE and Ethereum symbols automatically
* @iov/ethereum: Expose `pubkeyToAddress`

## 0.11.1

* @iov/ethereum: Fix error reporting when signing and sending transactions
* @iov/keycontrol: Add `HdPaths.ethereum` for Ethereum HD path derivation
* @iov/keycontrol: Deprecate `HdPaths.metamaskHdKeyTree` in favour of `HdPaths.ethereum`

## 0.11.0

* @iov/bcp-types: `BcpConnection.getNonce` now returns a `Promise<Nonce>` and
  implementations set a default value on their own.
* @iov/bcp-types: Expose `publicKeyBundleEquals`
* @iov/bcp-types: Add `fractionalDigits` to `BcpTicker`
* @iov/ethereum: Add new package with Ethereum support
* @iov/jsonrpc: Add new package for type-safe JSON-RPC 2.0 interfaces and
  response parsers. This is used for out-of-process signing and can be reused
  in @iov/ethereum and @iov/tendermint-rpc later on.
* @iov/keycontrol: Add `HdPaths.bip44Like` and `HdPaths.iov`
* @iov/iov-core: Add `MultiChainSigner.shutdown` to shutdown the signer.
* @iov/iov-core: Add `MultiChainSigner.isValidAddress` for chain-specific address input validation.
* @iov/stream: Add an implementation of `concat` that buffers stream events
* @iov/stream: Add `firstEvent` as a special case of `toListPromise` with one element
* @iov/tendermint-rpc: Add support for Tendermint 0.27.x

Breaking changes

* @iov/tendermint-rpc: Changed some interfaces to remove dependency on
  base-types. `PostableBytes` -> `TxBytes`, `PublicKeyBundle` ->
  `ValidatorPubkey`, `ChainId` -> `string`.
* @iov/base-types: Package removed and all its types are now in @iov/bcp-types.
* @iov/bcp-types: Convert `TxReadCodec.keyToAddress` into
  `identityToAddress(identity: PublicIdentity)`
* @iov/bcp-types: `BcpConnection.watchNonce` and all its implementations were removed
* @iov/bcp-types: Return type of `BcpConnection.getAccount` was changed to
  `BcpAccount | undefined` to better represent the one-or-none result.
* @iov/bcp-types: Remove `BcpValueNameQuery` from `.getAccount` and `.watchAccount`
  as we're migrating from wallet nicknames to username NFTs.
* @iov/bcp-types: Convert `BcpQueryEnvelope` to `ReadonlyArray` in return
  type of `BcpConnection.getAllTickers`.
* @iov/bcp-types: Convert `BcpQueryEnvelope` to `BcpTicker | undefined` in return
  type of `BcpConnection.getTicker`.
* @iov/bcp-types: Migrate `UnsignedTransaction.chainId` and `.signer` into `.creator`
* @iov/bcp-types: Add `BcpConnection.getNonces`
* @iov/bcp-types: Add `BcpTxQuery.sentFromOrTo` in favour of package-specific address tags
* @iov/bcp-types: Removed `Bcp` prefix from `BcpTransactionState`, `BcpBlockInfoPending`,
  `BcpBlockInfoInBlock`, `BcpBlockInfo`.
* @iov/bcp-types: Add block info state `BlockInfoFailed`.
* @iov/bcp-types: Handle failed transactions in `searchTx`/`listenTx`/`liveTx` and `postTx`.
* @iov/bns: Convert `.owner` in `BnsUsernameNft` and `BnsBlockchainNft` to `Address`
* @iov/bns: In `BncConnection.watchBlockHeaders`, the block header events
  temporarily contain a dummy `id` string until ID calculation is implemented
* @iov/core: Remove `MultiChainSigner.getNonce`. If you really need this, use
  `signer.connection(chainId).getNonce({ address: addr })` instead.
* @iov/core: Removed BNS re-exports `bnsConnector`, `bnsFromOrToTag`,
  `bnsNonceTag`, `bnsSwapQueryTags`. Import them from @iov/bns.
* @iov/core: Convert `MultiChainSigner.keyToAddress` into
  `identityToAddress(identity: PublicIdentity)`
* @iov/keycontrol: Move `PublicIdentity` into @iov/bcp-types; add `chainId`
* @iov/keycontrol: Add chain ID argument to `UserProfile.createIdentity` and
  `Wallet.createIdentity`
* @iov/keycontrol: Remove redundant chainId parameter from
  `Wallet.createTransactionSignature`
* @iov/keycontrol: Remove `LocalIdentity`/`LocalIdentityId` and create
  `UserProdile.getIdentityLabel` to provide labels
* @iov/tendermint-rpc: Remove support for Tendermint 0.20 and 0.21
* @iov/tendermint-rpc: Rename `TxResponse.txResult` -> `.result`
* @iov/crypto: Remove support for ripemd160

## 0.10.4

* @iov/lisk: Implement `LiskConnection.watchAccount`
* @iov/lisk: Support search by address tag in `LiskConnection.searchTx`
* @iov/lisk: Support search by minHeight/maxHeight in `LiskConnection.searchTx`
* @iov/lisk: Implement `LiskConnection.liveTx`
* @iov/rise: Implement `RiseConnection.watchAccount`
* @iov/rise: Support search by address tag in `RiseConnection.searchTx`
* @iov/keycontrol: Fix parameter type of `UserProfile.createIdentity` to allow
  creating identities using `Ed25519Keypair`.

## 0.10.3

* @iov/cli: Fix levelup import

## 0.10.2

* @iov/bcp-types: Add `BcpAccount.pubkey` and implement in Lisk, RISE and BNS.
* @iov/core: `MultiChainSigner.getNonce` was deprecated.

## 0.10.1

* @iov/tendermint-rpc: convert `const enum`s to `enum`s in public interface to
  allow callers to use `--isolatedModules`.

## 0.10.0

* @iov/bcp-types: `BcpTransactionResponse` now contains a `blockInfo` property
  that allows you to get block related data associated with the transactions
  and subscribing to updates. `metadata` was deprecated in favour of `blockInfo`.
* @iov/bcp-types: the new interfaces `getBlockHeader` and `watchBlockHeaders`
  provide block header information.
* @iov/bns: Fix encoding of `BcpTxQuery.hash` in `listenTx` and `liveTx`
* @iov/socket: New package with wrappers around WebSockets: `SocketWrapper`
  and `StreamingSocket` used by tendermint-rpc and Ethereum.
* @iov/stream: Add `toListPromise` that collects stream events and returns a
  list when done.
* @iov/stream: `ValueAndUpdates.waitFor` now returns the values that matched
  the search condition.
* @iov/stream: `DefaultValueProducerCallsbacks.error` added to produce errors.
* @iov/tendermint-rpc: Gracefully handle duplicate subscriptions.

Breaking changes

* @iov/base-types: Remove `TxId` in favour of `TxHash` in @iov/tendermint-rpc.
* @iov/bcp-types: An `Amount` is now a `quantity` expressed as a string, a
  `fractionalDigits` number and a `tokenTicker`. This replaces the `whole`,
  `fractional` pair. `BcpTicker` does not contain `sigFigs` anymore because
  it is not needed there. `BcpCoin` is now an `Amount` and a `BcpTicker`.
* @iov/bcp-types: Wrapper type `BcpNonce` was dropped from all interfaces
  in favour of just `Nonce`.
* @iov/bcp-types: `BcpConnection.getNonce`/`.watchNonce` now only accept
  `BcpAddressQuery` or `BcpPubkeyQuery` as argument type.
* @iov/bcp-types: `BcpConnection.listenTx` now takes an `BcpTxQuery` argument
  analogue to `.searchTx` and `.liveTx`.
* @iov/bcp-types: `BcpTransactionResponse` was removed in favour of the new
  `PostTxResponse`.
* @iov/bcp-types: Change binary `TransactionIdBytes` to printable
  `TransactionId` and use in `TxCodec.identifier`, `PostTxResponse` and
  `BcpTxQuery`.
* @iov/bcp-types: `BcpTxQuery.tags` is now optional
* @iov/bcp-types: Remove type `RecipientId`; use `Address` instead.
* @iov/bcp-types: Remove unused `BaseTx.ttl` and `TtlBytes`
* @iov/bcp-types: Allow extension of transaction types: move BNS transactions
  into @iov/bns, rename generic ones to `SendTransaction` and
  `Swap{Offer,Claim,Counter,Timeout}Transaction`. Property `kind` is now
  a string in the format "{domain}/{concrete_type}", e.g. "bcp/send" or
  "bns/set_name".
* @iov/bns: `BnsConnection.postTx` now resolves before a transaction is in a
  block. The field `blockInfo` of its response can be used to track the
  transaction state.
* @iov/bns: `getHeader`/`watchHeaders` were removed in favour of
  `getBlockHeader`/`watchBlockHeaders` from BCP.
* @iov/core: Rename `MultiChainSigner.signAndCommit` -> `.signAndPost`
* @iov/crpto: the new types `Secp256k1Signature` and `ExtendedSecp256k1Signature` replace DER encoded signatures in `Secp256k1`.
* @iov/faucets: Remove `BovFaucet`. Use `IovFaucet` instead.
* @iov/keycontrol: `Secp256k1HdWallet.createTransactionSignature` now uses the custom fixed length encoding instead of DER to allow blockchains utilizing the recovery parameter.
* @iov/stream: `streamPromise` was renamed to `fromListPromise`.
* @iov/tendermint-rpc: Rename `txCommitSuccess` to `broadcastTxCommitSuccess` and add `broadcastTxSyncSuccess`
* @iov/tendermint-rpc: Remove all fields from `BroadcastTxAsyncResponse`
* @iov/tendermint-rpc: Change type of `BroadcastTxSyncResponse.hash` to `TxId`
* @iov/tendermint-rpc: Un-export interface `RpcTxEvent`
* @iov/tendermint-rpc: Change all `Method` enum names to PascalCase
* @iov/tendermint-rpc: `Client.subscribeTx` now takes a `QueryString` argument
* @iov/tendermint-rpc: Support for Tendermint version 0.20.0 and 0.21.0 is
  deprecated and will be removed in the next version of IOV-Core. If you need
  support for Tendermint < 0.25.0, please open an issue on Github and we'll
  maintain it.

## 0.9.3

* @iov/bns: Add missing error propagation from `searchTx`/`listenTx` into `liveTx` stream.

## 0.9.2

* @iov/bns: Add `getHeader` and `watchHeaders` methods to access block headers

## 0.9.1

* @iov/stream: Generalize `streamPromise` to take a promise of an iterable
* @iov/bns: Fix order of events in `listenTx`. All history tx events are now emitted before updates.

## 0.9.0

* @iov/core: Export `Secp256k1HdWallet` and import by default in @iov/cli.
* @iov/faucets: Postpone removal of `BovFaucet` to 0.10.x

Breaking changes

* @iov/bcp-types: Rename `FungibleToken` to `Amount`
* @iov/bns: Re-generate BNS codec from weave v0.9.0 and adapt wrapper types.
* @iov/bns: Add support for blockchain and username NFTs
* @iov/crypto: Convert pubkey of Secp256k1Keypair into uncompressed format with prefix `04`.
* @iov/crypto: Secp256k1.createSignature/.verifySignature now comsume a message hash and do no hashing internally.
* @iov/dpos: Rename `Amount`/`parseAmount` to `Quantity`/`parseQuantity`
* @iov/keycontrol: Let `Secp256k1HdWallet` work on uncompressed pubkeys. Since `Secp256k1HdWallet`
  was not used yet, there is no migration for existing `Secp256k1HdWallet`.
* @iov/tendermint-types: Move types `PrivateKeyBundle`, `PrivateKeyBytes` into @iov/bns;
  split `Tag` into `BcpQueryTag` in @iov/bcp-types and `QueryTag` in @iov/tendermint-rpc;
  rename `TxQuery` into `BcpTxQuery` in @iov/bcp-types; make `SignatureBundle` available
  in @iov/tendermint-rcp only and rename to `VoteSignatureBundle`; move `buildTxQuery` into @iov/bns.
* @iov/tendermint-types: renamed to @iov/base-types

## 0.8.1

* @iov/dpos: Deduplicate `Serialization` from Lisk and RISE
* @iov/keycontrol: Add `Wallet.printableSecret` and `UserProfile.printableSecret`
* @iov/keycontrol: Add `HdPaths.bip44` and `HdPaths.metamaskHdKeyTree` HD path builders
* @iov/tendermint-rpc: Ensure transaction search results are sorted by height

## 0.8.0

* @iov/dpos: Add new package with shared code for Lisk and RISE. Don't use this directly. No code change necessary for users of @iov/lisk and @iov/rise.
* @iov/faucets: add `IovFaucet` to connect to the new faucet application
* @iov/keycontrol: add format versioning to `Wallet`, `Keyring`, keyring encryption and `UserProfile`

Deprecations

* @iov/faucets: `BovFaucet` is deprecated and will be removed in 0.9. Migrate to the `IovFaucet`.

Breaking changes

* @iov/lisk: LiskConnection.postTx does not wait for block anymore (analogue to RiseConnection.postTx),
  making it faster and more reliable. Transaction state tracking will improve in the future.
* Due to updates in all serialization formats, UserProfiles stored with
  earlier versions of IOV-Core cannot be opened with 0.8.0. To migrate to
  the new version, extract the secret data using an older version and
  create a new UserProfile in 0.8.0.

## 0.7.1

* @iov/lisk: Implement `LiskConnection.getTicker` and `.getAllTickers`
* @iov/rise: Implement `RiseConnection.getTicker` and `.getAllTickers`

## 0.7.0

* @iov/bcp-types: optional field `expectedChainId` added to `ChainConnector`
* @iov/bcp-types: `BcpConnection.getAccount` can now be called with a pubkey input
* @iov/bcp-types: `TxReadCodec` and all its implementations now contain a `isValidAddress` method
* @iov/core: `MultiChainSigner.addChain` now returns chain information of the chain added
* @iov/lisk: new package to connect to the Lisk blockchain
* @iov/rise: new package to connect to the RISE blockchain
* @iov/encoding: bech32 encoding support for address bytes
* @iov/keycontrol: `UserProfile.setEntry()` now returns `WalletInfo` of new wallet added, for ease of use

Breaking changes

* @iov/bcp-types: `Address` is now a `string` instead of an `Uint8Array`
* @iov/bcp-types: `BcpTransactionResponse.metadata.success` was removed since failures are reported as promise rejections
* @iov/bcp-types: `Nonce` is now implemented by `Int53` from @iov/encoding instead of `Long`
* @iov/bns: `Client` was renamed to `BnsConnection`. The `connect()` function was renamed to `BnsConnection.establish()`
* @iov/core: rename `IovWriter` to `MultiChainSigner`
* @iov/core: rename the getter `reader` to `connection` in `MultiChainSigner`
* @iov/faucets: `BovFaucet.credit` now expects an address in bech32 format
* @iov/keycontrol: `Ed25519KeyringEntry` now takes a keypair as an argument in `createIdentity()`
* @iov/keycontrol: `Ed25519SimpleAddressKeyringEntry` was removed in favour of `Ed25519HdWallet` together with `HdPaths.simpleAddress`
* @iov/keycontrol: in `UserProfile`, `.entriesCount`, `.entryLabels` and `.entryIds` have been merged into `.wallets`
* @iov/keycontrol: in `UserProfile`, `.setEntryLabel`, `.createIdentity`, `.setIdentityLabel`, `.getIdentities`, `.signTransaction`, `.appendSignature` now only accept string IDs for the entry/wallet argument
* @iov/keycontrol: `DefaultValueProducer` and `ValueAndUpdates` moved into @iov/stream
* @iov/keycontrol: `KeyringEntry.createIdentity` now takes a required options argument of type `Ed25519KeyringEntry | ReadonlyArray<Slip10RawIndex> | number`
* @iov/keycontrol: rename symbols to `Wallet`, `WalletId`, `WalletImplementationIdString`, `WalletSerializationString`
* @iov/keycontrol: rename `Ed25519KeyringEntry` to `Ed25519WalletId`
* @iov/keycontrol: in `Keyring`, rename `.getEntries/.getEntryById` to `.getWallets/.getWallet`
* @iov/keycontrol: in `Keyring`, remove obsolete `.getEntryByIndex`
* @iov/keycontrol: in `UserProfile`, rename `.addEntry/.setEntryLabel` to `.addWallet/.setWalletLabel`
* @iov/ledger-bns: in `LedgerSimpleAddressKeyringEntry`, `.createIdentity` takes an index argument
* @iov/ledger-bns: rename `LedgerSimpleAddressKeyringEntry` to `LedgerSimpleAddressWallet`
* Due to updates in the Keyring serialization, UserProfiles stored with
  earlier versions of IOV-Core cannot be opened with 0.7.0. To migrate to
  the new version, extract the secret data using an older version and
  create a new UserProfile in 0.7.0.

## 0.6.1

* @iov/keycontrol: add Ed25519HdWallet and Secp256k1HdWallet that work like Ed25519SimpleAddressKeyringEntry but allow derivation of arbirtary SLIP-0010 paths
* @iov/core: move ChainConnector into @iov/bcp-types to avoid new chains to depend on @iov/core
* @iov/bcp-types: various refactorings to improve multi chain support

Other notes

* The new name for keyring entries is "wallet". A keyring contains multiple wallets. This transition was started
  with the intoduction of Ed25519HdWallet and Secp256k1HdWallet and other incompatible API changes will follow in 0.7.
* We welcome our first external code contributor @SpasZahariev! If you want to get familiar woth the codebase,
  check the issues labeled with "good first issue".

## 0.6.0

* @iov/core: expose Ed25519KeyringEntry
* @iov/keycontrol: refactor entry ID generation
* @iov/bcp-types: rename interface IovReader -> BcpConnection
* @iov/bcp-types: make BcpConnection.chainId() synchronous for easier use by clients
* @iov/bns: expose transaction result
* @iov/bns: expose atomic swap queries on the bns client
* @iov/bns: transaction search can handle unlimited number of results

Breaking changes

* Due to updates in the Keyring serialization, UserProfiles stored with
  earlier versions of IOV-Core cannot be opened with 0.6.0. To migrate to
  the new version, extract the secret data using an older version and
  create a new UserProfile in 0.6.0.

## 0.5.4

* @iov/cli: fix global installation support

## 0.5.3

* @iov/core and @iov/keycontrol: use strict types for keyring entry IDs

## 0.5.2

* @iov/bns: increase transaction search results to 100 items
* @iov/core and @iov/keycontrol: add keyring entry IDs
* @iov/keycontrol: ensure Ed25519SimpleAddressKeyringEntry.fromEntropyWithCurve/ and .fromMnemonicWithCurve return the correct type

**Note: this version was published with an outdated build
and should not be used**

## 0.5.1

* @iov/bns: expose transaction IDs

## 0.5.0

* @iov/bns: Add support of listening to change events, watching accounts, txs
* @iov/core: Simplify construction of IovWriter
* @iov/crypto: Rename all `Slip0010*` symbols to `Slip10*`
* @iov/crypto: Fix keypair representation of Secp256k1.makeKeypair
* @iov/tendermint: Add support for subscribing to events

Breaking changes

* Due to multi curve support in keyring entries, UserProfiles stored with
  earlier versions of IOV-Core cannot be opened with 0.5.0. To migrate to
  the new version, extract the secret data using 0.4.1 and create a new
  UserProfile in 0.5.0.
* The IovWriter construction is changed. You can probably save a line there.
  Please look at @iov/core README to see how to build it.

## 0.4.1

* @iov/faucets: package added to provide easy access to a BovFaucet

## 0.4.0

* @iov/core: Add disconnect method to IovReader
* @iov/tendermint-rpc: Add disconnect method to WebsocketClient
* @iov/ledger-bns: Improved USB connectivity due to hw-transport-node-hid upgrade

Breaking changes

* @iov/cli: wait() helper function removed
* @iov/ledger-bns: LedgerSimpleAddressKeyringEntry.startDeviceTracking() must be called
  before getting device state or calling createIdentity()/createTransactionSignature()
* The name field from the `getAccount` result data does not contain
  the chain ID anymore. Before

      [ { name: 'admin*test-chain-HexTMJ',
      address:
       Uint8Array [
         177,
         202, ...

  Now:

      [ { name: 'admin',
      address:
       Uint8Array [
         177,
         202, ...

## 0.3.1

* @iov/core: Export SetNameTx
* Improve Windows compatibility of build system and add Edge tests

## 0.3.0

* @iov/ledger-bns: Implement LedgerSimpleAddressKeyringEntry.canSign
* @iov/ledger-bns: Add LedgerSimpleAddressKeyringEntry.deviceState
* @iov/keycontrol: Encrypt UserProfile using XChaCha20-Poly1305
* @iov/crypto: Add support for unhardened Secp256k1 HD derivation
* @iov/cli: Add support for top level await

Breaking changes

* Due to an enhanced encryption mechanism, UserProfiles stored with
  IOV-Core 0.2.0 cannot be opened with 0.3.0. To migrate to the new
  version, extract the secret data using 0.2.0 and create a new
  UserProfile in 0.3.0.

## 0.2.0

Finalize library name, add documentation and open source

## 0.1.1

Expose type TransactionKind

## 0.1.0

The beginning of versioning

## 0.0.0

Initial development<|MERGE_RESOLUTION|>--- conflicted
+++ resolved
@@ -1,6 +1,5 @@
 # Changelog
 
-<<<<<<< HEAD
 ## 0.13.0
 
 * @iov/bcp-types: Add `AtomicSwapMerger`
@@ -18,7 +17,7 @@
   strings anymore. Use `{ wsUrl: myWebsocketUrl }` instead.
 * @iov/ledger-bns: Package removed from this monorepo and now available at
   https://github.com/iov-one/iov-ledger-bns
-=======
+
 ## 0.12.2
 
 * @iov/crypto: Add `Secp256k1.recoverPubkey` to recover pubkey from signature
@@ -28,7 +27,6 @@
 * @iov/ethereum: Transaction parsing now works for pre-EIP155 signatures
 * @iov/ethereum: Let listenTx/liveTx return signer's pubkey
 * @iov/ethereum: Let `.getAccount` return undefined when balance is 0
->>>>>>> 31d50f38
 
 ## 0.12.1
 
