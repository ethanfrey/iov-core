import { ChainId, isUnsignedTransaction, UnsignedTransaction } from "@iov/bcp";
import {
  isJsonCompatibleDictionary,
  jsonRpcCode,
  JsonRpcErrorResponse,
  JsonRpcRequest,
  JsonRpcResponse,
  JsonRpcSuccessResponse,
  parseJsonRpcId,
  parseJsonRpcRequest,
} from "@iov/jsonrpc";

import { SigningServerCore } from "./signingservercore";
import { TransactionEncoder } from "./transactionencoder";

interface RpcCallGetIdentities {
  readonly name: "getIdentities";
  readonly reason: string;
  readonly chainIds: ReadonlyArray<ChainId>;
}

interface RpcCallSignAndPost {
  readonly name: "signAndPost";
  readonly reason: string;
  readonly transaction: UnsignedTransaction;
}

type RpcCall = RpcCallGetIdentities | RpcCallSignAndPost;

class ParamsError extends Error {}
class MethodNotFoundError extends Error {
  constructor(message?: string) {
    super(message || "Unknown method name");
  }
}

function isArrayOfStrings(array: ReadonlyArray<any>): array is ReadonlyArray<string> {
  return array.every(element => typeof element === "string");
}

function parseRpcCall(data: JsonRpcRequest): RpcCall {
  if (!isJsonCompatibleDictionary(data.params)) {
    throw new Error("Request params are only supported as dictionary");
  }

  switch (data.method) {
    case "getIdentities": {
      const { reason, chainIds } = TransactionEncoder.fromJson(data.params);
      if (typeof reason !== "string") {
        throw new ParamsError("Parameter 'reason' must be a string");
      }
      if (!Array.isArray(chainIds) || !isArrayOfStrings(chainIds)) {
        throw new ParamsError("Parameter 'chainIds' must be an array of strings");
      }
      return {
        name: "getIdentities",
        reason: reason,
        chainIds: chainIds,
      };
    }
    case "signAndPost": {
      const { reason, transaction } = TransactionEncoder.fromJson(data.params);
      if (typeof reason !== "string") {
        throw new ParamsError("Parameter 'reason' must be a string");
      }
      if (!isUnsignedTransaction(transaction)) {
        throw new ParamsError("Parameter 'transaction' does not look like an unsigned transaction");
      }
      return {
        name: "signAndPost",
        reason: reason,
        transaction: transaction,
      };
    }
    default:
      throw new MethodNotFoundError();
  }
}

/**
 * A transport-agnostic JSON-RPC wrapper around SigningServerCore
 */
export class JsonRpcSigningServer {
  private readonly core: SigningServerCore;

  constructor(core: SigningServerCore) {
    this.core = core;
  }

  /**
   * Handles a request from a possibly untrusted source.
   *
   * 1. Parse request as a JSON-RPC request
   * 2. Convert JSON-RPC request into calls to SigningServerCore
   * 3. Call SigningServerCore
   * 4. Convert result to JSON-RPC response
   *
   * @param request The JSON-RPC request to be handled
   * @param meta An arbitrary object that is passed by reference into the autorization callbacks
   */
  public async handleUnchecked(request: unknown, meta?: any): Promise<JsonRpcResponse> {
    let checkedRequest: JsonRpcRequest;
    try {
      checkedRequest = parseJsonRpcRequest(request);
    } catch (error) {
      const requestId = parseJsonRpcId(request);
      const errorResponse: JsonRpcErrorResponse = {
        jsonrpc: "2.0",
        id: requestId,
        error: {
          code: jsonRpcCode.invalidRequest,
          message: error.toString(),
        },
      };
      return errorResponse;
    }

    return this.handleChecked(checkedRequest, meta);
  }

  /**
   * Handles a checked request, i.e. a request that is known to be a valid
   * JSON-RPC "Request object".
   *
<<<<<<< HEAD
   * 1. convert JsonRpcRequest into calls to SigningServerCore
   * 2. call SigningServerCore
   * 3. convert result to JSON-RPC format
=======
   * 1. Convert JSON-RPC request into calls to SigningServerCore
   * 2. Call SigningServerCore
   * 3. Convert result to JSON-RPC response
   *
   * @param request The JSON-RPC request to be handled
   * @param meta An arbitrary object that is passed by reference into the autorization callbacks
>>>>>>> 25cd35e3
   */
  public async handleChecked(request: JsonRpcRequest, meta?: any): Promise<JsonRpcResponse> {
    let call: RpcCall;
    try {
      call = parseRpcCall(request);
    } catch (error) {
      let errorCode: number;
      if (error instanceof MethodNotFoundError) {
        errorCode = jsonRpcCode.methodNotFound;
      } else if (error instanceof ParamsError) {
        errorCode = jsonRpcCode.invalidParams;
      } else {
        // An unexpected error is the server's fault
        errorCode = jsonRpcCode.serverError.default;
      }

      const errorResponse: JsonRpcErrorResponse = {
        jsonrpc: "2.0",
        id: request.id,
        error: {
          code: errorCode,
          message: error.toString(),
        },
      };
      return errorResponse;
    }

    try {
      let response: JsonRpcSuccessResponse;
      switch (call.name) {
        case "getIdentities": {
          const result = await this.core.getIdentities(call.reason, call.chainIds, meta);
          response = {
            jsonrpc: "2.0",
            id: request.id,
            result: TransactionEncoder.toJson(result),
          };
          break;
<<<<<<< HEAD
        case "signAndPost":
=======
        }
        case "signAndPost": {
          // Simplify when https://github.com/iov-one/iov-core/issues/929 is done
          const result = (await this.core.signAndPost(call.reason, call.transaction, meta)) || null;
>>>>>>> 25cd35e3
          response = {
            jsonrpc: "2.0",
            id: request.id,
            result: TransactionEncoder.toJson(await this.core.signAndPost(call.reason, call.transaction)),
          };
          break;
        }
        default:
          throw new Error("Unsupported RPC call");
      }
      return response;
    } catch (error) {
      let errorCode: number;
      if (error instanceof ParamsError) {
        errorCode = jsonRpcCode.invalidParams;
      } else if (error instanceof MethodNotFoundError) {
        errorCode = jsonRpcCode.methodNotFound;
      } else {
        errorCode = jsonRpcCode.serverError.default;
      }

      const errorResponse: JsonRpcErrorResponse = {
        jsonrpc: "2.0",
        id: request.id,
        error: {
          code: errorCode,
          message: error.toString(),
        },
      };
      return errorResponse;
    }
  }

  /**
   * Call this to free ressources when server is not needed anymore
   */
  public shutdown(): void {
    this.core.shutdown();
  }
}<|MERGE_RESOLUTION|>--- conflicted
+++ resolved
@@ -122,18 +122,12 @@
    * Handles a checked request, i.e. a request that is known to be a valid
    * JSON-RPC "Request object".
    *
-<<<<<<< HEAD
-   * 1. convert JsonRpcRequest into calls to SigningServerCore
-   * 2. call SigningServerCore
-   * 3. convert result to JSON-RPC format
-=======
    * 1. Convert JSON-RPC request into calls to SigningServerCore
    * 2. Call SigningServerCore
    * 3. Convert result to JSON-RPC response
    *
    * @param request The JSON-RPC request to be handled
    * @param meta An arbitrary object that is passed by reference into the autorization callbacks
->>>>>>> 25cd35e3
    */
   public async handleChecked(request: JsonRpcRequest, meta?: any): Promise<JsonRpcResponse> {
     let call: RpcCall;
@@ -172,18 +166,13 @@
             result: TransactionEncoder.toJson(result),
           };
           break;
-<<<<<<< HEAD
-        case "signAndPost":
-=======
         }
         case "signAndPost": {
-          // Simplify when https://github.com/iov-one/iov-core/issues/929 is done
-          const result = (await this.core.signAndPost(call.reason, call.transaction, meta)) || null;
->>>>>>> 25cd35e3
+          const result = await this.core.signAndPost(call.reason, call.transaction, meta);
           response = {
             jsonrpc: "2.0",
             id: request.id,
-            result: TransactionEncoder.toJson(await this.core.signAndPost(call.reason, call.transaction)),
+            result: TransactionEncoder.toJson(result),
           };
           break;
         }
