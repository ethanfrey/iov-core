--- conflicted
+++ resolved
@@ -40,11 +40,7 @@
 import { concat, DefaultValueProducer, ValueAndUpdates } from "@iov/stream";
 
 import { Abi } from "./abi";
-<<<<<<< HEAD
 import { pubkeyToAddress, toChecksummedAddress } from "./address";
-=======
-import { pubkeyToAddress } from "./address";
->>>>>>> c96584ec
 import { constants } from "./constants";
 import { Erc20, Erc20Options } from "./erc20";
 import { EthereumCodec } from "./ethereumcodec";
