import axios from "axios";
import BN from "bn.js";
import equal from "fast-deep-equal";
import { ReadonlyDate } from "readonly-date";
import { Producer, Stream, Subscription } from "xstream";

import {
  Account,
  AccountQuery,
  Address,
  AddressQuery,
  Amount,
  AtomicSwap,
  AtomicSwapConnection,
  AtomicSwapIdQuery,
  AtomicSwapQuery,
  BlockHeader,
  BlockInfo,
  ChainId,
  ConfirmedTransaction,
  FailedTransaction,
  Fee,
  Hash,
  isAtomicSwapHashQuery,
  isAtomicSwapIdQuery,
  isAtomicSwapRecipientQuery,
  isAtomicSwapSenderQuery,
  isPubkeyQuery,
  isSwapProcessStateAborted,
  isSwapProcessStateClaimed,
  isSwapProcessStateOpen,
  Nonce,
  OpenSwap,
  PostableBytes,
  PostTxResponse,
  Preimage,
  PubkeyQuery,
  SwapData,
  SwapId,
  SwapIdBytes,
  swapIdEquals,
  SwapProcessState,
  Token,
  TokenTicker,
  TransactionId,
  TransactionQuery,
  TransactionState,
  UnsignedTransaction,
} from "@iov/bcp";
import { Random } from "@iov/crypto";
import { Encoding, Uint53 } from "@iov/encoding";
import { isJsonRpcErrorResponse, JsonRpcRequest, makeJsonRpcId } from "@iov/jsonrpc";
import { StreamingSocket } from "@iov/socket";
import { concat, DefaultValueProducer, dropDuplicates, ValueAndUpdates } from "@iov/stream";

import { Abi, SwapContractEvent } from "./abi";
import { pubkeyToAddress } from "./address";
import { constants } from "./constants";
import { Erc20TokensMap } from "./erc20";
import { Erc20Reader } from "./erc20reader";
import { EthereumCodec } from "./ethereumcodec";
import { HttpJsonRpcClient } from "./httpjsonrpcclient";
import { Parse } from "./parse";
import { SwapIdPrefix } from "./serialization";
import {
  decodeHexQuantity,
  decodeHexQuantityNonce,
  decodeHexQuantityString,
  encodeQuantity,
  normalizeHex,
  toBcpChainId,
  toEthereumHex,
} from "./utils";

async function sleep(ms: number): Promise<void> {
  return new Promise(resolve => setTimeout(resolve, ms));
}

async function loadChainId(baseUrl: string): Promise<ChainId> {
  // see https://github.com/ethereum/wiki/wiki/JSON-RPC#net_version
  const response = await new HttpJsonRpcClient(baseUrl).run({
    jsonrpc: "2.0",
    method: "net_version",
    params: [],
    id: makeJsonRpcId(),
  });
  if (isJsonRpcErrorResponse(response)) {
    throw new Error(JSON.stringify(response.error));
  }

  const numericChainId = Uint53.fromString(response.result);
  return toBcpChainId(numericChainId.toNumber());
}

interface AtomicSwapClaimedUpdate {
  readonly kind: SwapProcessState.Claimed;
  readonly swapIdBytes: SwapIdBytes;
  readonly preimage: Preimage;
}

interface AtomicSwapAbortedUpdate {
  readonly kind: SwapProcessState.Aborted;
  readonly swapIdBytes: SwapIdBytes;
}

type AtomicSwapUpdate = AtomicSwapClaimedUpdate | AtomicSwapAbortedUpdate;

export interface EthereumLog {
  readonly transactionIndex: string;
  readonly data: string;
  readonly topics: ReadonlyArray<string>;
}

interface EthereumLogWithPrefix extends EthereumLog {
  readonly prefix: SwapIdPrefix;
}

export interface EthereumConnectionOptions {
  readonly wsUrl?: string;
  /** URL to an Etherscan compatible scraper API */
  readonly scraperApiUrl?: string;
  /** Address of the deployed atomic swap contract for ETH */
  readonly atomicSwapEtherContractAddress?: Address;
  /** Address of the deployed atomic swap contract for ERC20 tokens */
  readonly atomicSwapErc20ContractAddress?: Address;
  /** List of supported ERC20 tokens */
  readonly erc20Tokens?: Erc20TokensMap;
  /** Time between two polls for block, transaction and account watching in seconds */
  readonly pollInterval?: number;
}

export class EthereumConnection implements AtomicSwapConnection {
  public static async createEtherSwapId(): Promise<SwapId> {
    const bytes = await Random.getBytes(32);
    return {
      prefix: SwapIdPrefix.Ether,
      data: bytes as SwapIdBytes,
    };
  }

  public static async createErc20SwapId(): Promise<SwapId> {
    const bytes = await Random.getBytes(32);
    return {
      prefix: SwapIdPrefix.Erc20,
      data: bytes as SwapIdBytes,
    };
  }

  public static async establish(
    baseUrl: string,
    options: EthereumConnectionOptions,
  ): Promise<EthereumConnection> {
    const chainId = await loadChainId(baseUrl);

    return new EthereumConnection(baseUrl, chainId, options);
  }

  private static parseOpenedEventBytes(
    bytes: Uint8Array,
    prefix: SwapIdPrefix,
    erc20Tokens: Erc20TokensMap,
  ): OpenSwap | null {
    const swapIdBegin = 0;
    const swapIdEnd = swapIdBegin + 32;
    const senderBegin = swapIdEnd;
    const senderEnd = senderBegin + 32;
    const recipientBegin = senderEnd;
    const recipientEnd = recipientBegin + 32;
    const hashBegin = recipientEnd;
    const hashEnd = hashBegin + 32;
    const amountBegin = hashEnd;
    const amountEnd = amountBegin + 32;
    const timeoutBegin = amountEnd;
    const timeoutEnd = timeoutBegin + 32;
    const erc20ContractAddressBegin = timeoutEnd;
    const erc20ContractAddressEnd = erc20ContractAddressBegin + 32;

    const erc20ContractAddress =
      prefix === SwapIdPrefix.Ether
        ? null
        : Abi.decodeAddress(bytes.slice(erc20ContractAddressBegin, erc20ContractAddressEnd)).toLowerCase();

    const erc20Token =
      prefix === SwapIdPrefix.Ether
        ? null
        : [...erc20Tokens.values()].find(
            token => token.contractAddress.toLowerCase() === erc20ContractAddress,
          );

    if (prefix === SwapIdPrefix.Erc20 && !erc20Token) {
      // Found swap for a token we’re not tracking
      return null;
    }

    const fractionalDigits = erc20Token ? erc20Token.decimals : constants.primaryTokenFractionalDigits;
    const tokenTicker = erc20Token ? (erc20Token.symbol as TokenTicker) : constants.primaryTokenTicker;
    const amount = {
      quantity: new BN(bytes.slice(amountBegin, amountEnd)).toString(),
      fractionalDigits: fractionalDigits,
      tokenTicker: tokenTicker,
    };

    return {
      kind: SwapProcessState.Open,
      data: {
        id: {
          prefix: prefix,
          data: bytes.slice(swapIdBegin, swapIdEnd) as SwapIdBytes,
        },
        sender: Abi.decodeAddress(bytes.slice(senderBegin, senderEnd)),
        recipient: Abi.decodeAddress(bytes.slice(recipientBegin, recipientEnd)),
        hash: bytes.slice(hashBegin, hashEnd) as Hash,
        amounts: [amount],
        timeout: {
          height: new BN(bytes.slice(timeoutBegin, timeoutEnd)).toNumber(),
        },
      },
    };
  }

  private static parseClaimedEventBytes(
    bytes: Uint8Array,
  ): {
    readonly kind: SwapProcessState.Claimed;
    readonly swapIdBytes: SwapIdBytes;
    readonly preimage: Preimage;
  } {
    const swapIdBegin = 0;
    const swapIdEnd = swapIdBegin + 32;
    const preimageBegin = swapIdEnd;
    const preimageEnd = preimageBegin + 32;

    return {
      kind: SwapProcessState.Claimed,
      swapIdBytes: bytes.slice(swapIdBegin, swapIdEnd) as SwapIdBytes,
      preimage: bytes.slice(preimageBegin, preimageEnd) as Preimage,
    };
  }

  private static parseAbortedEventBytes(
    bytes: Uint8Array,
  ): {
    readonly kind: SwapProcessState.Aborted;
    readonly swapIdBytes: SwapIdBytes;
  } {
    const swapIdBegin = 0;
    const swapIdEnd = swapIdBegin + 32;

    return {
      kind: SwapProcessState.Aborted,
      swapIdBytes: bytes.slice(swapIdBegin, swapIdEnd) as SwapIdBytes,
    };
  }

  private static updateSwapInList(
    swaps: ReadonlyArray<AtomicSwap>,
    update: AtomicSwapUpdate,
    prefix: SwapIdPrefix,
  ): ReadonlyArray<AtomicSwap> {
    const { kind, swapIdBytes } = update;
    const swapId = { data: swapIdBytes, prefix: prefix };
    const swapIndex = swaps.findIndex(s => swapIdEquals(s.data.id, swapId));
    if (swapIndex === -1) {
      // Found a Claimed/Aborted event for a token we’re not tracking
      return swaps;
    }
    const oldSwap = swaps[swapIndex];
    const newSwap: AtomicSwap =
      kind === SwapProcessState.Claimed
        ? {
            kind: kind,
            data: { ...oldSwap.data },
            preimage: (update as AtomicSwapClaimedUpdate).preimage,
          }
        : {
            kind: kind,
            data: { ...oldSwap.data },
          };
    return [...swaps.slice(0, swapIndex), ...swaps.slice(swapIndex + 1), newSwap];
  }

  private readonly pollIntervalMs: number;
  private readonly rpcClient: HttpJsonRpcClient;
  private readonly myChainId: ChainId;
  private readonly socket: StreamingSocket | undefined;
  private readonly scraperApiUrl: string | undefined;
  private readonly atomicSwapEtherContractAddress?: Address;
  private readonly atomicSwapErc20ContractAddress?: Address;
  private readonly erc20Tokens: Erc20TokensMap;
  private readonly erc20ContractReaders: ReadonlyMap<TokenTicker, Erc20Reader>;
  private readonly codec: EthereumCodec;

  constructor(baseUrl: string, chainId: ChainId, options: EthereumConnectionOptions) {
    this.pollIntervalMs = options.pollInterval ? options.pollInterval * 1000 : 4_000;
    this.rpcClient = new HttpJsonRpcClient(baseUrl);
    this.myChainId = chainId;
    this.scraperApiUrl = options.scraperApiUrl;

    const ethereumClient = {
      ethCall: async (contractAddress: Address, data: Uint8Array): Promise<Uint8Array> => {
        // see https://github.com/ethereum/wiki/wiki/JSON-RPC#eth_call
        const response = await this.rpcClient.run({
          jsonrpc: "2.0",
          method: "eth_call",
          params: [{ to: contractAddress, data: toEthereumHex(data) }, "latest"],
          id: makeJsonRpcId(),
        });
        if (isJsonRpcErrorResponse(response)) {
          throw new Error(JSON.stringify(response.error));
        }

        return Encoding.fromHex(normalizeHex(response.result));
      },
    };

    if (options.wsUrl) {
      this.socket = new StreamingSocket(options.wsUrl);
      this.socket.connect();
    }

    const atomicSwapEtherContractAddress = options.atomicSwapEtherContractAddress;
    const atomicSwapErc20ContractAddress = options.atomicSwapErc20ContractAddress;
    const erc20Tokens = options.erc20Tokens || new Map();

    this.atomicSwapEtherContractAddress = atomicSwapEtherContractAddress;
    this.atomicSwapErc20ContractAddress = atomicSwapErc20ContractAddress;
    this.erc20Tokens = erc20Tokens;
    this.erc20ContractReaders = new Map(
      [...erc20Tokens.entries()].map(
        ([ticker, erc20Options]): [TokenTicker, Erc20Reader] => [
          ticker,
          new Erc20Reader(ethereumClient, erc20Options),
        ],
      ),
    );
    this.codec = new EthereumCodec({
      erc20Tokens: erc20Tokens,
      atomicSwapEtherContractAddress: atomicSwapEtherContractAddress,
      atomicSwapErc20ContractAddress: atomicSwapErc20ContractAddress,
    });
  }

  public disconnect(): void {
    if (this.socket) {
      this.socket.disconnect();
    }
  }

  public chainId(): ChainId {
    return this.myChainId;
  }

  public async height(): Promise<number> {
    // see https://github.com/ethereum/wiki/wiki/JSON-RPC#eth_blocknumber
    const response = await this.rpcClient.run({
      jsonrpc: "2.0",
      method: "eth_blockNumber",
      params: [],
      id: makeJsonRpcId(),
    });
    if (isJsonRpcErrorResponse(response)) {
      throw new Error(JSON.stringify(response.error));
    }

    return decodeHexQuantity(response.result);
  }

  public async postTx(bytes: PostableBytes): Promise<PostTxResponse> {
    const response = await this.rpcClient.run({
      jsonrpc: "2.0",
      method: "eth_sendRawTransaction",
      params: [toEthereumHex(bytes)],
      id: makeJsonRpcId(),
    });
    if (isJsonRpcErrorResponse(response)) {
      throw new Error(JSON.stringify(response.error));
    }

    const transactionResult = response.result;
    if (typeof transactionResult !== "string") {
      throw new Error("Result field was not a string");
    }

    const transactionId = Parse.transactionId(transactionResult);

    let pollInterval: NodeJS.Timeout | undefined;
    const blockInfoPending = new DefaultValueProducer<BlockInfo>(
      {
        state: TransactionState.Pending,
      },
      {
        onStarted: () => {
          pollInterval = setInterval(async () => {
            const searchResult = await this.searchTx({ id: transactionId });
            if (searchResult.length === 0) {
              return;
            }

            const confirmedTransaction = searchResult[0];

            blockInfoPending.update({
              state: TransactionState.Succeeded,
              height: confirmedTransaction.height,
              confirmations: confirmedTransaction.confirmations,
            });
          }, this.pollIntervalMs);
        },
        onStop: () => {
          clearInterval(pollInterval!);
        },
      },
    );
    return {
      blockInfo: new ValueAndUpdates(blockInfoPending),
      transactionId: transactionId,
    };
  }

  public async getToken(searchTicker: TokenTicker): Promise<Token | undefined> {
    return (await this.getAllTokens()).find(t => t.tokenTicker === searchTicker);
  }

  public async getAllTokens(): Promise<ReadonlyArray<Token>> {
    const erc20s = await Promise.all(
      [...this.erc20ContractReaders.entries()].map(
        async ([ticker, contract]): Promise<Token> => {
          const symbol = await contract.symbol();
          if (ticker !== symbol) {
            throw new Error(`Configured ticker '${ticker}' does not match contract symbol '${symbol}'`);
          }

          return {
            tokenTicker: (await contract.symbol()) as TokenTicker,
            tokenName: await contract.name(),
            fractionalDigits: await contract.decimals(),
          };
        },
      ),
    );

    // tslint:disable-next-line: readonly-array
    const out = [
      {
        tokenTicker: constants.primaryTokenTicker,
        tokenName: constants.primaryTokenName,
        fractionalDigits: constants.primaryTokenFractionalDigits,
      },
      ...erc20s,
    ];
    // Sort by ticker
    out.sort((a, b) => a.tokenTicker.localeCompare(b.tokenTicker));
    return out;
  }

  public async getAccount(query: AccountQuery): Promise<Account | undefined> {
    const address = isPubkeyQuery(query) ? pubkeyToAddress(query.pubkey) : query.address;

    // see https://github.com/ethereum/wiki/wiki/JSON-RPC#eth_getbalance
    const response = await this.rpcClient.run({
      jsonrpc: "2.0",
      method: "eth_getBalance",
      params: [address, "latest"],
      id: makeJsonRpcId(),
    });
    if (isJsonRpcErrorResponse(response)) {
      throw new Error(JSON.stringify(response.error));
    }

    // eth_getBalance always returns one result. Balance is 0x0 if account does not exist.
    const ethBalance = Parse.ethereumAmount(decodeHexQuantityString(response.result));

    const erc20Balances: ReadonlyArray<Amount> = await Promise.all(
      [...this.erc20ContractReaders.entries()].map(
        async ([ticker, contract]): Promise<Amount> => {
          const symbol = await contract.symbol();
          if (ticker !== symbol) {
            throw new Error(`Configured ticker '${ticker}' does not match contract symbol '${symbol}'`);
          }

          return {
            tokenTicker: ticker,
            quantity: (await contract.balanceOf(address)).toString(),
            fractionalDigits: await contract.decimals(),
          };
        },
      ),
    );
    const nonEmptyErc20Balances = erc20Balances.filter(balance => balance.quantity !== "0");

    // Assume the account does not exist when balance is 0. This can lead to cases
    // where undefined is returned even if the account exists. Keep this as a
    // workaround until we have a clever and fast way to check account existence.
    // https://github.com/iov-one/iov-core/issues/676
    if (ethBalance.quantity === "0" && nonEmptyErc20Balances.length === 0) {
      return undefined;
    }

    // tslint:disable-next-line: readonly-array
    const outBalance = [ethBalance, ...nonEmptyErc20Balances];
    // Sort by ticker
    outBalance.sort((a, b) => a.tokenTicker.localeCompare(b.tokenTicker));

    const account: Account = {
      address: address,
      pubkey: undefined, // TODO: get from a transaction sent by this address
      balance: outBalance,
    };
    return account;
  }

  public async getNonce(query: AddressQuery | PubkeyQuery): Promise<Nonce> {
    const address = isPubkeyQuery(query) ? pubkeyToAddress(query.pubkey) : query.address;

    // see https://github.com/ethereum/wiki/wiki/JSON-RPC#eth_gettransactioncount
    const response = await this.rpcClient.run({
      jsonrpc: "2.0",
      method: "eth_getTransactionCount",
      params: [address, "latest"],
      id: makeJsonRpcId(),
    });
    if (isJsonRpcErrorResponse(response)) {
      throw new Error(JSON.stringify(response.error));
    }

    return decodeHexQuantityNonce(response.result);
  }

  public async getNonces(query: AddressQuery | PubkeyQuery, count: number): Promise<ReadonlyArray<Nonce>> {
    const checkedCount = new Uint53(count).toNumber();
    switch (checkedCount) {
      case 0:
        return [];
      default:
        // uint53 > 0
        const out = new Array<Nonce>();
        const firstNonce = await this.getNonce(query);
        out.push(firstNonce);
        for (let index = 1; index < checkedCount; index++) {
          out.push((firstNonce + index) as Nonce);
        }
        return out;
    }
  }

  public async getBlockHeader(height: number): Promise<BlockHeader> {
    const response = await this.rpcClient.run({
      jsonrpc: "2.0",
      method: "eth_getBlockByNumber",
      params: [encodeQuantity(height), true],
      id: makeJsonRpcId(),
    });
    if (isJsonRpcErrorResponse(response)) {
      throw new Error(JSON.stringify(response.error));
    }

    if (response.result === null) {
      throw new Error(`Header ${height} doesn't exist yet`);
    }

    const blockData = response.result;
    return {
      id: blockData.hash,
      height: decodeHexQuantity(blockData.number),
      time: new ReadonlyDate(decodeHexQuantity(blockData.timestamp) * 1000),
      transactionCount: blockData.transactions.length,
    };
  }

  public watchBlockHeaders(): Stream<BlockHeader> {
    const socket = this.socket;
    if (!socket) {
      throw new Error(
        "watchBlockHeaders() cannot be used on an EthereumConnection without websocket support.",
      );
    }

    const subscribeRequestId = makeJsonRpcId();
    let subscriptionId: string | undefined; // ID generated by the node
    let allMessagesSubscription: Subscription;
    const producer: Producer<BlockHeader> = {
      start: async listener => {
        allMessagesSubscription = socket.events.subscribe({
          next: header => {
            const blockHeaderJson = JSON.parse(header.data);
            if (blockHeaderJson.method === "eth_subscription") {
              // test if this subscription event is ours
              if (
                typeof blockHeaderJson.params === "object" &&
                typeof blockHeaderJson.params !== null &&
                blockHeaderJson.params.subscription === subscriptionId
              ) {
                // Give node time to store the new block and make it available via the HTTP API.
                // Try to reduce delay as soon as subscriptions and eth_getBlockByNumber use the same connection.
                setTimeout(() => {
                  // Missed transaction count in newHeads subscription
                  // It should be available but there is a bug in including transactions
                  // https://github.com/ethereum/go-ethereum/issues/15804#issuecomment-369344133
                  this.getBlockHeader(decodeHexQuantity(blockHeaderJson.params.result.number))
                    .then(blockHeader => listener.next(blockHeader))
                    .catch(error => listener.error(error));
                }, this.pollIntervalMs);
              }
            } else if (blockHeaderJson.id === subscribeRequestId) {
              if (
                typeof blockHeaderJson.result !== "string" ||
                !blockHeaderJson.result.match(/^0x[0-9a-f]+$/)
              ) {
                throw new Error("Unexpected result type or format in subscription response");
              }
              subscriptionId = blockHeaderJson.result;
            }
          },
          error: error => listener.error(error),
          complete: () => listener.error("Source stream completed"),
        });

        // see https://github.com/ethereum/go-ethereum/wiki/RPC-PUB-SUB#newheads
        await this.socketSend({
          id: subscribeRequestId,
          jsonrpc: "2.0",
          method: "eth_subscribe",
          params: ["newHeads", {}],
        });
      },
      stop: async () => {
        allMessagesSubscription.unsubscribe();
        if (!subscriptionId) {
          throw new Error("Subscrition ID not set. This should not happen.");
        }
        // see https://github.com/ethereum/go-ethereum/wiki/RPC-PUB-SUB#cancel-subscription
        await this.socketSend(
          {
            id: makeJsonRpcId(),
            jsonrpc: "2.0",
            method: "eth_unsubscribe",
            params: [subscriptionId],
          },
          // Calling unsubscribe() and disconnect() leads to this stop callback being
          // called after disconneting (due to the async nature of xstream's Producer
          // stop callbacks). Thus we may not be able to send eth_unsubscribe anymore.
          true,
        );
      },
    };
    return Stream.create(producer);
  }

  public watchAccount(query: AccountQuery): Stream<Account | undefined> {
    const address = isPubkeyQuery(query) ? pubkeyToAddress(query.pubkey) : query.address;

    let pollInterval: NodeJS.Timeout | undefined;
    let lastEvent: any = {}; // use non-undefined init value ensure undefined is sent as an event

    const producer: Producer<Account | undefined> = {
      start: async listener => {
        const poll = async () => {
          try {
            const event = await this.getAccount({ address: address });
            if (!equal(event, lastEvent)) {
              listener.next(event);
              lastEvent = event;
            }
          } catch (error) {
            // it would be nice to be able to detect and ignore network errors here
            listener.error(error);
          }
        };

        setInterval(poll, this.pollIntervalMs);
        await poll();
      },
      stop: () => {
        if (pollInterval) {
          clearInterval(pollInterval);
          pollInterval = undefined;
        }
      },
    };

    return Stream.create(producer);
  }

  public async searchTx(query: TransactionQuery): Promise<ReadonlyArray<ConfirmedTransaction>> {
    if (query.height || query.tags || query.signedBy) {
      throw new Error("Query by height, tags or signedBy not supported");
    }

    if (query.id !== undefined) {
      if (!query.id.match(/^0x[0-9a-f]{64}$/)) {
        throw new Error("Invalid transaction ID format");
      }

      if (query.minHeight !== undefined) {
        throw new Error("Min height is not supported for queries by transaction ID");
      }

      if (query.maxHeight !== undefined) {
        throw new Error("Max height is not supported for queries by transaction ID");
      }

      return this.searchTransactionsById(query.id);
    } else if (query.sentFromOrTo) {
      const minHeight = query.minHeight || 0;
      const maxHeight = query.maxHeight || Number.MAX_SAFE_INTEGER;
      return this.searchSendTransactionsByAddress(query.sentFromOrTo, minHeight, maxHeight);
    } else {
      throw new Error("Unsupported query.");
    }
  }

  public listenTx(query: TransactionQuery): Stream<ConfirmedTransaction | FailedTransaction> {
    if (query.height || query.tags || query.signedBy) {
      throw new Error("Query by height, tags or signedBy not supported");
    }

    if (query.id !== undefined) {
      throw new Error(
        "listenTx() is not implemented for ID queries because block heights are not always in sync this would give you unrelyable results. What you probably want to use is liveTx() that will find your transaction ID either in history or in updates.",
      );
    } else if (query.sentFromOrTo) {
      const sentFromOrTo = query.sentFromOrTo;

      let pollIntervalScraper: NodeJS.Timeout | undefined;
      const fromScraperProducer: Producer<ConfirmedTransaction | FailedTransaction> = {
        start: async listener => {
          const searchStartHeight = (await this.height()) - 1; // TODO: get current height from scraper
          let minHeight = Math.max(query.minHeight || 0, searchStartHeight);
          const maxHeight = query.maxHeight || Number.MAX_SAFE_INTEGER;

          const poll = async (): Promise<void> => {
            if (!this.scraperApiUrl) {
              return;
            }
            const result = await this.searchSendTransactionsByAddressOnScraper(
              sentFromOrTo,
              minHeight,
              maxHeight,
            );
            for (const item of result) {
              listener.next(item);
              if (item.height >= minHeight) {
                // we assume we got all matching transactions from block `item.height` now
                minHeight = item.height + 1;
              }
            }
          };

          await poll();
          pollIntervalScraper = setInterval(poll, this.pollIntervalMs);
        },
        stop: () => {
          if (pollIntervalScraper) {
            clearInterval(pollIntervalScraper);
            pollIntervalScraper = undefined;
          }
        },
      };

      let pollIntervalLogs: NodeJS.Timeout | undefined;
      const fromLogsProducer: Producer<ConfirmedTransaction | FailedTransaction> = {
        start: async listener => {
          const currentHeight = await this.height();
          let minHeight = Math.max(query.minHeight || 0, currentHeight + 1);
          const maxHeight = query.maxHeight || Number.MAX_SAFE_INTEGER;

          const poll = async (): Promise<void> => {
            const result = await this.searchSendTransactionsByAddressInLogs(
              sentFromOrTo,
              minHeight,
              maxHeight,
            );
            for (const item of result) {
              listener.next(item);
              if (item.height >= minHeight) {
                // we assume we got all matching transactions from block `item.height` now
                minHeight = item.height + 1;
              }
            }
          };

          await poll();
          pollIntervalLogs = setInterval(poll, this.pollIntervalMs);
        },
        stop: () => {
          if (pollIntervalLogs) {
            clearInterval(pollIntervalLogs);
            pollIntervalLogs = undefined;
          }
        },
      };

      const mergedStream = Stream.merge(Stream.create(fromScraperProducer), Stream.create(fromLogsProducer));
      const deduplicatedStream = mergedStream.compose(dropDuplicates(ct => ct.transactionId));
      return deduplicatedStream;
    } else {
      throw new Error("Unsupported query.");
    }
  }

  public liveTx(query: TransactionQuery): Stream<ConfirmedTransaction | FailedTransaction> {
    if (query.height || query.tags || query.signedBy) {
      throw new Error("Query by height, tags or signedBy not supported");
    }

    if (query.id !== undefined) {
      const searchId = query.id;
      const resultPromise = new Promise<ConfirmedTransaction>(async (resolve, reject) => {
        try {
          while (true) {
            const searchResult = await this.searchTransactionsById(searchId);
            if (searchResult.length > 0) {
              resolve(searchResult[0]);
            } else {
              await sleep(this.pollIntervalMs);
            }
          }
        } catch (error) {
          reject(error);
        }
      });

      // concat never() because we want non-completing streams consistently
      return concat(Stream.fromPromise(resultPromise), Stream.never());
    } else if (query.sentFromOrTo) {
      const sentFromOrTo = query.sentFromOrTo;

      let pollIntervalScraper: NodeJS.Timeout | undefined;
      const fromScraperProducer: Producer<ConfirmedTransaction | FailedTransaction> = {
        start: async listener => {
          let minHeight = query.minHeight || 0;
          const maxHeight = query.maxHeight || Number.MAX_SAFE_INTEGER;

          const poll = async (): Promise<void> => {
            if (!this.scraperApiUrl) {
              return;
            }
            const result = await this.searchSendTransactionsByAddressOnScraper(
              sentFromOrTo,
              minHeight,
              maxHeight,
            );
            for (const item of result) {
              listener.next(item);
              if (item.height >= minHeight) {
                // we assume we got all matching transactions from block `item.height` now
                minHeight = item.height + 1;
              }
            }
          };

          await poll();
          pollIntervalScraper = setInterval(poll, this.pollIntervalMs);
        },
        stop: () => {
          if (pollIntervalScraper) {
            clearInterval(pollIntervalScraper);
            pollIntervalScraper = undefined;
          }
        },
      };

      let pollIntervalLogs: NodeJS.Timeout | undefined;
      const fromLogsProducer: Producer<ConfirmedTransaction | FailedTransaction> = {
        start: async listener => {
          let minHeight = query.minHeight || 0;
          const maxHeight = query.maxHeight || Number.MAX_SAFE_INTEGER;

          const poll = async (): Promise<void> => {
            const result = await this.searchSendTransactionsByAddressInLogs(
              sentFromOrTo,
              minHeight,
              maxHeight,
            );
            for (const item of result) {
              listener.next(item);
              if (item.height >= minHeight) {
                // we assume we got all matching transactions from block `item.height` now
                minHeight = item.height + 1;
              }
            }
          };

          await poll();
          pollIntervalLogs = setInterval(poll, this.pollIntervalMs);
        },
        stop: () => {
          if (pollIntervalLogs) {
            clearInterval(pollIntervalLogs);
            pollIntervalLogs = undefined;
          }
        },
      };

      const mergedStream = Stream.merge(Stream.create(fromScraperProducer), Stream.create(fromLogsProducer));
      const deduplicatedStream = mergedStream.compose(dropDuplicates(ct => ct.transactionId));
      return deduplicatedStream;
    } else {
      throw new Error("Unsupported query.");
    }
  }

  public async getFeeQuote(transaction: UnsignedTransaction): Promise<Fee> {
    switch (transaction.kind) {
      case "bcp/send":
      case "bcp/swap_offer":
      case "bcp/swap_claim":
      case "bcp/swap_abort":
      case "erc20/approve":
        return {
          gasPrice: {
            // TODO: calculate dynamically from previous blocks or external API
            quantity: "20000000000", // 20 gwei
            fractionalDigits: constants.primaryTokenFractionalDigits,
            tokenTicker: constants.primaryTokenTicker,
          },
          gasLimit: "2100000",
        };
      default:
        throw new Error("Received transaction of unsupported kind.");
    }
  }

  public async withDefaultFee<T extends UnsignedTransaction>(transaction: T): Promise<T> {
    return { ...transaction, fee: await this.getFeeQuote(transaction) };
  }

  public async getSwaps(
    query: AtomicSwapQuery,
    minHeight: number = 0,
    maxHeight: number = Number.MAX_SAFE_INTEGER,
  ): Promise<ReadonlyArray<AtomicSwap>> {
    if (isAtomicSwapIdQuery(query)) {
<<<<<<< HEAD
      return this.getSwapsById(query);
=======
      const data = Uint8Array.from([...Abi.calculateMethodId("get(bytes32)"), ...query.swapid]);

      const params = [
        {
          to: this.atomicSwapEtherContractAddress,
          data: toEthereumHex(data),
        },
      ] as ReadonlyArray<any>;
      const swapsResponse = await this.rpcClient.run({
        jsonrpc: "2.0",
        method: "eth_call",
        params: params,
        id: makeJsonRpcId(),
      });
      if (isJsonRpcErrorResponse(swapsResponse)) {
        throw new Error(JSON.stringify(swapsResponse.error));
      }

      if (swapsResponse.result === null) {
        return [];
      }

      const senderBegin = 0;
      const senderEnd = senderBegin + 32;
      const recipientBegin = senderEnd;
      const recipientEnd = recipientBegin + 32;
      const hashBegin = recipientEnd;
      const hashEnd = hashBegin + 32;
      const timeoutBegin = hashEnd;
      const timeoutEnd = timeoutBegin + 32;
      const amountBegin = timeoutEnd;
      const amountEnd = amountBegin + 32;
      const preimageBegin = amountEnd;
      const preimageEnd = preimageBegin + 32;
      const stateBegin = preimageEnd;
      const stateEnd = stateBegin + 32;

      const resultArray = Encoding.fromHex(normalizeHex(swapsResponse.result));
      const swapData: SwapData = {
        id: query.swapid,
        sender: toChecksummedAddress(Abi.decodeAddress(resultArray.slice(senderBegin, senderEnd))),
        recipient: toChecksummedAddress(Abi.decodeAddress(resultArray.slice(recipientBegin, recipientEnd))),
        hash: resultArray.slice(hashBegin, hashEnd) as Hash,
        amounts: [
          {
            quantity: new BN(resultArray.slice(amountBegin, amountEnd)).toString(),
            fractionalDigits: constants.primaryTokenFractionalDigits,
            tokenTicker: constants.primaryTokenTicker,
          },
        ] as ReadonlyArray<Amount>,
        timeout: {
          height: new BN(resultArray.slice(timeoutBegin, timeoutEnd)).toNumber(),
        },
      };

      const kind = Abi.decodeSwapProcessState(resultArray.slice(stateBegin, stateEnd));
      let swap: AtomicSwap;
      if (isSwapProcessStateOpen(kind)) {
        swap = {
          kind: kind,
          data: swapData,
        };
      } else if (isSwapProcessStateClaimed(kind)) {
        swap = {
          kind: kind,
          data: swapData,
          preimage: resultArray.slice(preimageBegin, preimageEnd) as Preimage,
        };
      } else if (isSwapProcessStateAborted(kind)) {
        swap = {
          kind: kind,
          data: swapData,
        };
      } else {
        throw new Error("unknown swap process state");
      }

      return [swap];
>>>>>>> 25cd35e3
    } else if (
      isAtomicSwapRecipientQuery(query) ||
      isAtomicSwapSenderQuery(query) ||
      isAtomicSwapHashQuery(query)
    ) {
<<<<<<< HEAD
      return this.getSwapsWithFilter(query, minHeight, maxHeight);
=======
      const params = [
        {
          fromBlock: encodeQuantity(minHeight),
          toBlock: encodeQuantity(maxHeight),
          address: this.atomicSwapEtherContractAddress,
        },
      ] as ReadonlyArray<any>;
      const swapsResponse = await this.rpcClient.run({
        jsonrpc: "2.0",
        method: "eth_getLogs",
        params: params,
        id: makeJsonRpcId(),
      });
      if (isJsonRpcErrorResponse(swapsResponse)) {
        throw new Error(JSON.stringify(swapsResponse.error));
      }

      if (swapsResponse.result === null) {
        return [];
      }

      const swapIdBegin = 0;
      const swapIdEnd = swapIdBegin + 32;
      const openedSenderBegin = swapIdEnd;
      const openedSenderEnd = openedSenderBegin + 32;
      const openedRecipientBegin = openedSenderEnd;
      const openedRecipientEnd = openedRecipientBegin + 32;
      const openedHashBegin = openedRecipientEnd;
      const openedHashEnd = openedHashBegin + 32;
      const openedAmountBegin = openedHashEnd;
      const openedAmountEnd = openedAmountBegin + 32;
      const openedTimeoutBegin = openedAmountEnd;
      const openedTimeoutEnd = openedTimeoutBegin + 32;
      const claimedPreimageBegin = swapIdEnd;
      const claimedPreimageEnd = claimedPreimageBegin + 32;

      return swapsResponse.result
        .reduce((accumulator: ReadonlyArray<AtomicSwap>, log: EthereumLog): ReadonlyArray<AtomicSwap> => {
          const dataArray = Encoding.fromHex(normalizeHex(log.data));
          const kind = Abi.decodeEventSignature(Encoding.fromHex(normalizeHex(log.topics[0])));
          switch (kind) {
            case SwapContractEvent.Opened:
              return [
                ...accumulator,
                {
                  kind: SwapProcessState.Open,
                  data: {
                    id: dataArray.slice(swapIdBegin, swapIdEnd) as SwapIdBytes,
                    sender: toChecksummedAddress(
                      Abi.decodeAddress(dataArray.slice(openedSenderBegin, openedSenderEnd)),
                    ),
                    recipient: toChecksummedAddress(
                      Abi.decodeAddress(dataArray.slice(openedRecipientBegin, openedRecipientEnd)),
                    ),
                    hash: dataArray.slice(openedHashBegin, openedHashEnd) as Hash,
                    amounts: [
                      {
                        quantity: new BN(dataArray.slice(openedAmountBegin, openedAmountEnd)).toString(),
                        fractionalDigits: constants.primaryTokenFractionalDigits,
                        tokenTicker: constants.primaryTokenTicker,
                      },
                    ],
                    timeout: {
                      height: new BN(dataArray.slice(openedTimeoutBegin, openedTimeoutEnd)).toNumber(),
                    },
                  },
                },
              ];
            case SwapContractEvent.Claimed: {
              const swapId = dataArray.slice(swapIdBegin, swapIdEnd) as SwapIdBytes;
              const swapIndex = accumulator.findIndex(
                s => Encoding.toHex(s.data.id) === Encoding.toHex(swapId),
              );
              if (swapIndex === -1) {
                throw new Error("Found Claimed event for non-existent swap");
              }
              const oldSwap = accumulator[swapIndex];
              const newSwap: ClaimedSwap = {
                kind: SwapProcessState.Claimed,
                data: {
                  ...oldSwap.data,
                },
                preimage: dataArray.slice(claimedPreimageBegin, claimedPreimageEnd) as Preimage,
              };
              return [...accumulator.slice(0, swapIndex), ...accumulator.slice(swapIndex + 1), newSwap];
            }
            case SwapContractEvent.Aborted: {
              const swapId = dataArray.slice(swapIdBegin, swapIdEnd) as SwapIdBytes;
              const swapIndex = accumulator.findIndex(
                s => Encoding.toHex(s.data.id) === Encoding.toHex(swapId),
              );
              if (swapIndex === -1) {
                throw new Error("Found Aborted event for non-existent swap");
              }
              const oldSwap = accumulator[swapIndex];
              const newSwap: AbortedSwap = {
                kind: SwapProcessState.Aborted,
                data: {
                  ...oldSwap.data,
                },
              };
              return [...accumulator.slice(0, swapIndex), ...accumulator.slice(swapIndex + 1), newSwap];
            }
            default:
              throw new Error("SwapContractEvent type not handled");
          }
        }, [])
        .filter(
          (swap: AtomicSwap): boolean => {
            if (isAtomicSwapRecipientQuery(query)) {
              return swap.data.recipient === query.recipient;
            } else if (isAtomicSwapSenderQuery(query)) {
              return swap.data.sender === query.sender;
            } else if (isAtomicSwapHashlockQuery(query)) {
              return Encoding.toHex(swap.data.hash) === Encoding.toHex(query.hashlock);
            }
            throw new Error("unsupported query type");
          },
        );
>>>>>>> 25cd35e3
    } else {
      throw new Error("unsupported query type");
    }
  }

  public watchSwaps(_: AtomicSwapQuery): Stream<AtomicSwap> {
    throw new Error("not implemented");
  }

  private async socketSend(request: JsonRpcRequest, ignoreNetworkError: boolean = false): Promise<void> {
    if (!this.socket) {
      throw new Error("No socket available");
    }
    await this.socket.connected;
    const data = JSON.stringify(request);

    try {
      await this.socket.send(data);
    } catch (error) {
      if (!ignoreNetworkError) {
        throw error;
      }
    }
  }

  private async searchTransactionsById(id: TransactionId): Promise<ReadonlyArray<ConfirmedTransaction>> {
    const transactionsResponse = await this.rpcClient.run({
      jsonrpc: "2.0",
      method: "eth_getTransactionByHash",
      params: [id],
      id: makeJsonRpcId(),
    });
    if (isJsonRpcErrorResponse(transactionsResponse)) {
      throw new Error(JSON.stringify(transactionsResponse.error));
    }

    if (transactionsResponse.result === null) {
      return [];
    }

    if (transactionsResponse.result.blockNumber === null) {
      // transaction is pending
      return [];
    }

    const transactionHeight = decodeHexQuantity(transactionsResponse.result.blockNumber);

    const currentHeight = await this.height();
    const confirmations = currentHeight - transactionHeight + 1;
    const transaction = this.codec.parseBytes(
      Encoding.toUtf8(JSON.stringify(transactionsResponse.result)) as PostableBytes,
      this.myChainId,
    );
    const transactionId = Parse.transactionId(transactionsResponse.result.hash);
    return [
      {
        ...transaction,
        height: transactionHeight,
        confirmations: confirmations,
        transactionId: transactionId,
      },
    ];
  }

  /**
   * Merges search results from two different sources: scraper and logs.
   *
   * Those sources are not necessarily in sync, i.e. the a node's logs can contain
   * results from blocks that are not available in the scraper or vice versa.
   */
  private async searchSendTransactionsByAddress(
    address: Address,
    minHeight: number,
    maxHeight: number,
  ): Promise<ReadonlyArray<ConfirmedTransaction>> {
    // tslint:disable-next-line:readonly-array
    const out: ConfirmedTransaction[] = [];

    if (this.scraperApiUrl) {
      const fromScraper = await this.searchSendTransactionsByAddressOnScraper(address, minHeight, maxHeight);
      out.push(...fromScraper);
    }

    const fromLogs = await this.searchSendTransactionsByAddressInLogs(address, minHeight, maxHeight);
    out.push(...fromLogs);

    // Sort by height, descending.
    // Order of multiple transactions in the same block is undetermined.
    // In https://github.com/ethereum/wiki/wiki/JSON-RPC#eth_gettransactionbyhash
    // Ethereum provides `transactionIndex` but this is not yet exposed in the BCP.
    out.sort((a, b) => b.height - a.height);

    return out;
  }

  private async searchSendTransactionsByAddressOnScraper(
    address: Address,
    minHeight: number,
    maxHeight: number,
  ): Promise<ReadonlyArray<ConfirmedTransaction>> {
    if (!this.scraperApiUrl) {
      throw new Error("No scraper API URL specified.");
    }

    if (maxHeight < minHeight) {
      return [];
    }

    // tslint:disable-next-line:readonly-array
    const out: ConfirmedTransaction[] = [];

    // API: https://etherscan.io/apis#accounts
    const responseBody = (await axios.get(this.scraperApiUrl, {
      params: {
        module: "account",
        action: "txlist",
        address: address,
        startblock: minHeight,
        endblock: maxHeight,
        sort: "desc",
      },
    })).data;
    if (responseBody.result !== null) {
      for (const tx of responseBody.result) {
        if (tx.isError === "0" && tx.txreceipt_status === "1") {
          // Do an extra query to the node as the scraper result does not contain the
          // transaction signature, which we need for recovering the signer's pubkey.
          const transaction = (await this.searchTransactionsById(Parse.transactionId(tx.hash)))[0];
          out.push(transaction);
        }
      }
    }

    return out;
  }

  private async searchSendTransactionsByAddressInLogs(
    address: Address,
    minHeight: number,
    maxHeight: number,
  ): Promise<ReadonlyArray<ConfirmedTransaction>> {
    const [erc20Outgoing, erc20Incoming] = await Promise.all([
      this.searchErc20Transfers(address, null, minHeight, maxHeight),
      this.searchErc20Transfers(null, address, minHeight, maxHeight),
    ]);

    // tslint:disable-next-line:readonly-array
    const out: ConfirmedTransaction[] = [...erc20Outgoing, ...erc20Incoming];

    // Sort by height, descending.
    // Order of multiple transactions in the same block is undetermined.
    // In https://github.com/ethereum/wiki/wiki/JSON-RPC#eth_gettransactionbyhash
    // Ethereum provides `transactionIndex` but this is not yet exposed in the BCP.
    out.sort((a, b) => b.height - a.height);

    return out;
  }

  /**
   * The return values of this helper function are unsorted.
   */
  private async searchErc20Transfers(
    sender: Address | null,
    recipient: Address | null,
    minHeight: number,
    maxHeight: number,
  ): Promise<ReadonlyArray<ConfirmedTransaction>> {
    if (maxHeight < minHeight) {
      return [];
    }

    // https://github.com/ethereum/wiki/wiki/JSON-RPC#eth_getlogs
    const contractAddresses = [...this.erc20Tokens.values()].map(options => options.contractAddress);

    if (contractAddresses.length === 0) {
      return [];
    }

    const erc20TransferLogsResponse = await this.rpcClient.run({
      jsonrpc: "2.0",
      method: "eth_getLogs",
      params: [
        {
          fromBlock: encodeQuantity(minHeight),
          toBlock: encodeQuantity(maxHeight),
          address: contractAddresses,
          topics: [
            toEthereumHex(Abi.calculateMethodHash("Transfer(address,address,uint256)")),
            sender ? toEthereumHex(Abi.encodeAddress(sender)) : null,
            recipient ? toEthereumHex(Abi.encodeAddress(recipient)) : null,
          ],
        },
      ],
      id: makeJsonRpcId(),
    });
    if (isJsonRpcErrorResponse(erc20TransferLogsResponse)) {
      throw new Error(JSON.stringify(erc20TransferLogsResponse.error));
    }

    if (!Array.isArray(erc20TransferLogsResponse.result)) {
      throw new Error("Expected result to be an array");
    }

    const ids = erc20TransferLogsResponse.result.map(row => Parse.transactionId(row.transactionHash));
    // query all in parallel
    const searches = await Promise.all(ids.map(id => this.searchTransactionsById(id)));

    const transactions = searches.map(search => search[0]);
    return transactions;
  }

  private async getSwapsById(query: AtomicSwapIdQuery): Promise<ReadonlyArray<AtomicSwap>> {
    const data = Uint8Array.from([...Abi.calculateMethodId("get(bytes32)"), ...query.id.data]);
    const atomicSwapContractAddress =
      query.id.prefix === SwapIdPrefix.Ether
        ? this.atomicSwapEtherContractAddress
        : this.atomicSwapErc20ContractAddress;

    if (!atomicSwapContractAddress) {
      throw new Error(`No contract address for ${query.id.prefix} swaps`);
    }

    const params = [
      {
        to: atomicSwapContractAddress,
        data: toEthereumHex(data),
      },
    ] as ReadonlyArray<any>;
    const swapsResponse = await this.rpcClient.run({
      jsonrpc: "2.0",
      method: "eth_call",
      params: params,
      id: 7,
    });
    if (isJsonRpcErrorResponse(swapsResponse)) {
      throw new Error(JSON.stringify(swapsResponse.error));
    }

    if (swapsResponse.result === null) {
      return [];
    }

    const senderBegin = 0;
    const senderEnd = senderBegin + 32;
    const recipientBegin = senderEnd;
    const recipientEnd = recipientBegin + 32;
    const hashBegin = recipientEnd;
    const hashEnd = hashBegin + 32;
    const timeoutBegin = hashEnd;
    const timeoutEnd = timeoutBegin + 32;
    const amountBegin = timeoutEnd;
    const amountEnd = amountBegin + 32;
    const preimageBegin = amountEnd;
    const preimageEnd = preimageBegin + 32;
    const stateBegin = preimageEnd;
    const stateEnd = stateBegin + 32;
    const erc20ContractAddressBegin = stateEnd;
    const erc20ContractAddressEnd = erc20ContractAddressBegin + 32;

    const resultArray = Encoding.fromHex(normalizeHex(swapsResponse.result));
    const erc20ContractAddress =
      query.id.prefix === SwapIdPrefix.Erc20
        ? Abi.decodeAddress(resultArray.slice(erc20ContractAddressBegin, erc20ContractAddressEnd))
        : null;
    const erc20Token = erc20ContractAddress
      ? [...this.erc20Tokens.values()].find(token => token.contractAddress === erc20ContractAddress)
      : null;
    const fractionalDigits = erc20Token ? erc20Token.decimals : constants.primaryTokenFractionalDigits;
    const tokenTicker = erc20Token ? (erc20Token.symbol as TokenTicker) : constants.primaryTokenTicker;
    const swapData: SwapData = {
      id: query.id,
      sender: Abi.decodeAddress(resultArray.slice(senderBegin, senderEnd)),
      recipient: Abi.decodeAddress(resultArray.slice(recipientBegin, recipientEnd)),
      hash: resultArray.slice(hashBegin, hashEnd) as Hash,
      amounts: [
        {
          quantity: new BN(resultArray.slice(amountBegin, amountEnd)).toString(),
          fractionalDigits: fractionalDigits,
          tokenTicker: tokenTicker,
        },
      ] as ReadonlyArray<Amount>,
      timeout: {
        height: new BN(resultArray.slice(timeoutBegin, timeoutEnd)).toNumber(),
      },
    };

    const kind = Abi.decodeSwapProcessState(resultArray.slice(stateBegin, stateEnd));
    let swap: AtomicSwap;
    if (isSwapProcessStateOpen(kind)) {
      swap = {
        kind: kind,
        data: swapData,
      };
    } else if (isSwapProcessStateClaimed(kind)) {
      swap = {
        kind: kind,
        data: swapData,
        preimage: resultArray.slice(preimageBegin, preimageEnd) as Preimage,
      };
    } else if (isSwapProcessStateAborted(kind)) {
      swap = {
        kind: kind,
        data: swapData,
      };
    } else {
      throw new Error("unknown swap process state");
    }

    return [swap];
  }

  private async getSwapsWithFilter(
    query: AtomicSwapQuery,
    minHeight: number,
    maxHeight: number,
  ): Promise<ReadonlyArray<AtomicSwap>> {
    if (!this.atomicSwapEtherContractAddress && !this.atomicSwapErc20ContractAddress) {
      throw new Error("Ethereum connection was not initialized with any atomic swap contract addresses");
    }

    const [etherLogs, erc20Logs] = await Promise.all([
      this.atomicSwapEtherContractAddress
        ? await this.getSwapLogs(this.atomicSwapEtherContractAddress, minHeight, maxHeight)
        : [],
      this.atomicSwapErc20ContractAddress
        ? await this.getSwapLogs(this.atomicSwapErc20ContractAddress, minHeight, maxHeight)
        : [],
    ]);

    return [
      ...etherLogs.map(log => ({ ...log, prefix: SwapIdPrefix.Ether })),
      ...erc20Logs.map(log => ({ ...log, prefix: SwapIdPrefix.Erc20 })),
    ]
      .reduce((accumulator: ReadonlyArray<AtomicSwap>, log: EthereumLogWithPrefix): ReadonlyArray<
        AtomicSwap
      > => {
        const dataArray = Encoding.fromHex(normalizeHex(log.data));
        const kind = Abi.decodeEventSignature(Encoding.fromHex(normalizeHex(log.topics[0])));
        switch (kind) {
          case SwapContractEvent.Opened:
            const parsed = EthereumConnection.parseOpenedEventBytes(dataArray, log.prefix, this.erc20Tokens);
            return parsed ? [...accumulator, parsed] : accumulator;
          case SwapContractEvent.Claimed: {
            const update = EthereumConnection.parseClaimedEventBytes(dataArray);
            return EthereumConnection.updateSwapInList(accumulator, update, log.prefix);
          }
          case SwapContractEvent.Aborted: {
            const update = EthereumConnection.parseAbortedEventBytes(dataArray);
            return EthereumConnection.updateSwapInList(accumulator, update, log.prefix);
          }
          default:
            throw new Error("SwapContractEvent type not handled");
        }
      }, [])
      .filter(
        (swap: AtomicSwap): boolean => {
          if (isAtomicSwapRecipientQuery(query)) {
            return swap.data.recipient === query.recipient;
          } else if (isAtomicSwapSenderQuery(query)) {
            return swap.data.sender === query.sender;
          } else if (isAtomicSwapHashQuery(query)) {
            return Encoding.toHex(swap.data.hash) === Encoding.toHex(query.hash);
          }
          throw new Error("unsupported query type");
        },
      );
  }

  private async getSwapLogs(
    atomicSwapContractAddress: Address,
    minHeight: number,
    maxHeight: number,
  ): Promise<ReadonlyArray<EthereumLog>> {
    const params = [
      {
        fromBlock: encodeQuantity(minHeight),
        toBlock: encodeQuantity(maxHeight),
        address: atomicSwapContractAddress,
      },
    ] as ReadonlyArray<any>;
    const swapsResponse = await this.rpcClient.run({
      jsonrpc: "2.0",
      method: "eth_getLogs",
      params: params,
      id: 9,
    });

    if (isJsonRpcErrorResponse(swapsResponse)) {
      throw new Error(JSON.stringify(swapsResponse.error));
    }
    return swapsResponse.result || [];
  }
}<|MERGE_RESOLUTION|>--- conflicted
+++ resolved
@@ -930,216 +930,13 @@
     maxHeight: number = Number.MAX_SAFE_INTEGER,
   ): Promise<ReadonlyArray<AtomicSwap>> {
     if (isAtomicSwapIdQuery(query)) {
-<<<<<<< HEAD
       return this.getSwapsById(query);
-=======
-      const data = Uint8Array.from([...Abi.calculateMethodId("get(bytes32)"), ...query.swapid]);
-
-      const params = [
-        {
-          to: this.atomicSwapEtherContractAddress,
-          data: toEthereumHex(data),
-        },
-      ] as ReadonlyArray<any>;
-      const swapsResponse = await this.rpcClient.run({
-        jsonrpc: "2.0",
-        method: "eth_call",
-        params: params,
-        id: makeJsonRpcId(),
-      });
-      if (isJsonRpcErrorResponse(swapsResponse)) {
-        throw new Error(JSON.stringify(swapsResponse.error));
-      }
-
-      if (swapsResponse.result === null) {
-        return [];
-      }
-
-      const senderBegin = 0;
-      const senderEnd = senderBegin + 32;
-      const recipientBegin = senderEnd;
-      const recipientEnd = recipientBegin + 32;
-      const hashBegin = recipientEnd;
-      const hashEnd = hashBegin + 32;
-      const timeoutBegin = hashEnd;
-      const timeoutEnd = timeoutBegin + 32;
-      const amountBegin = timeoutEnd;
-      const amountEnd = amountBegin + 32;
-      const preimageBegin = amountEnd;
-      const preimageEnd = preimageBegin + 32;
-      const stateBegin = preimageEnd;
-      const stateEnd = stateBegin + 32;
-
-      const resultArray = Encoding.fromHex(normalizeHex(swapsResponse.result));
-      const swapData: SwapData = {
-        id: query.swapid,
-        sender: toChecksummedAddress(Abi.decodeAddress(resultArray.slice(senderBegin, senderEnd))),
-        recipient: toChecksummedAddress(Abi.decodeAddress(resultArray.slice(recipientBegin, recipientEnd))),
-        hash: resultArray.slice(hashBegin, hashEnd) as Hash,
-        amounts: [
-          {
-            quantity: new BN(resultArray.slice(amountBegin, amountEnd)).toString(),
-            fractionalDigits: constants.primaryTokenFractionalDigits,
-            tokenTicker: constants.primaryTokenTicker,
-          },
-        ] as ReadonlyArray<Amount>,
-        timeout: {
-          height: new BN(resultArray.slice(timeoutBegin, timeoutEnd)).toNumber(),
-        },
-      };
-
-      const kind = Abi.decodeSwapProcessState(resultArray.slice(stateBegin, stateEnd));
-      let swap: AtomicSwap;
-      if (isSwapProcessStateOpen(kind)) {
-        swap = {
-          kind: kind,
-          data: swapData,
-        };
-      } else if (isSwapProcessStateClaimed(kind)) {
-        swap = {
-          kind: kind,
-          data: swapData,
-          preimage: resultArray.slice(preimageBegin, preimageEnd) as Preimage,
-        };
-      } else if (isSwapProcessStateAborted(kind)) {
-        swap = {
-          kind: kind,
-          data: swapData,
-        };
-      } else {
-        throw new Error("unknown swap process state");
-      }
-
-      return [swap];
->>>>>>> 25cd35e3
     } else if (
       isAtomicSwapRecipientQuery(query) ||
       isAtomicSwapSenderQuery(query) ||
       isAtomicSwapHashQuery(query)
     ) {
-<<<<<<< HEAD
       return this.getSwapsWithFilter(query, minHeight, maxHeight);
-=======
-      const params = [
-        {
-          fromBlock: encodeQuantity(minHeight),
-          toBlock: encodeQuantity(maxHeight),
-          address: this.atomicSwapEtherContractAddress,
-        },
-      ] as ReadonlyArray<any>;
-      const swapsResponse = await this.rpcClient.run({
-        jsonrpc: "2.0",
-        method: "eth_getLogs",
-        params: params,
-        id: makeJsonRpcId(),
-      });
-      if (isJsonRpcErrorResponse(swapsResponse)) {
-        throw new Error(JSON.stringify(swapsResponse.error));
-      }
-
-      if (swapsResponse.result === null) {
-        return [];
-      }
-
-      const swapIdBegin = 0;
-      const swapIdEnd = swapIdBegin + 32;
-      const openedSenderBegin = swapIdEnd;
-      const openedSenderEnd = openedSenderBegin + 32;
-      const openedRecipientBegin = openedSenderEnd;
-      const openedRecipientEnd = openedRecipientBegin + 32;
-      const openedHashBegin = openedRecipientEnd;
-      const openedHashEnd = openedHashBegin + 32;
-      const openedAmountBegin = openedHashEnd;
-      const openedAmountEnd = openedAmountBegin + 32;
-      const openedTimeoutBegin = openedAmountEnd;
-      const openedTimeoutEnd = openedTimeoutBegin + 32;
-      const claimedPreimageBegin = swapIdEnd;
-      const claimedPreimageEnd = claimedPreimageBegin + 32;
-
-      return swapsResponse.result
-        .reduce((accumulator: ReadonlyArray<AtomicSwap>, log: EthereumLog): ReadonlyArray<AtomicSwap> => {
-          const dataArray = Encoding.fromHex(normalizeHex(log.data));
-          const kind = Abi.decodeEventSignature(Encoding.fromHex(normalizeHex(log.topics[0])));
-          switch (kind) {
-            case SwapContractEvent.Opened:
-              return [
-                ...accumulator,
-                {
-                  kind: SwapProcessState.Open,
-                  data: {
-                    id: dataArray.slice(swapIdBegin, swapIdEnd) as SwapIdBytes,
-                    sender: toChecksummedAddress(
-                      Abi.decodeAddress(dataArray.slice(openedSenderBegin, openedSenderEnd)),
-                    ),
-                    recipient: toChecksummedAddress(
-                      Abi.decodeAddress(dataArray.slice(openedRecipientBegin, openedRecipientEnd)),
-                    ),
-                    hash: dataArray.slice(openedHashBegin, openedHashEnd) as Hash,
-                    amounts: [
-                      {
-                        quantity: new BN(dataArray.slice(openedAmountBegin, openedAmountEnd)).toString(),
-                        fractionalDigits: constants.primaryTokenFractionalDigits,
-                        tokenTicker: constants.primaryTokenTicker,
-                      },
-                    ],
-                    timeout: {
-                      height: new BN(dataArray.slice(openedTimeoutBegin, openedTimeoutEnd)).toNumber(),
-                    },
-                  },
-                },
-              ];
-            case SwapContractEvent.Claimed: {
-              const swapId = dataArray.slice(swapIdBegin, swapIdEnd) as SwapIdBytes;
-              const swapIndex = accumulator.findIndex(
-                s => Encoding.toHex(s.data.id) === Encoding.toHex(swapId),
-              );
-              if (swapIndex === -1) {
-                throw new Error("Found Claimed event for non-existent swap");
-              }
-              const oldSwap = accumulator[swapIndex];
-              const newSwap: ClaimedSwap = {
-                kind: SwapProcessState.Claimed,
-                data: {
-                  ...oldSwap.data,
-                },
-                preimage: dataArray.slice(claimedPreimageBegin, claimedPreimageEnd) as Preimage,
-              };
-              return [...accumulator.slice(0, swapIndex), ...accumulator.slice(swapIndex + 1), newSwap];
-            }
-            case SwapContractEvent.Aborted: {
-              const swapId = dataArray.slice(swapIdBegin, swapIdEnd) as SwapIdBytes;
-              const swapIndex = accumulator.findIndex(
-                s => Encoding.toHex(s.data.id) === Encoding.toHex(swapId),
-              );
-              if (swapIndex === -1) {
-                throw new Error("Found Aborted event for non-existent swap");
-              }
-              const oldSwap = accumulator[swapIndex];
-              const newSwap: AbortedSwap = {
-                kind: SwapProcessState.Aborted,
-                data: {
-                  ...oldSwap.data,
-                },
-              };
-              return [...accumulator.slice(0, swapIndex), ...accumulator.slice(swapIndex + 1), newSwap];
-            }
-            default:
-              throw new Error("SwapContractEvent type not handled");
-          }
-        }, [])
-        .filter(
-          (swap: AtomicSwap): boolean => {
-            if (isAtomicSwapRecipientQuery(query)) {
-              return swap.data.recipient === query.recipient;
-            } else if (isAtomicSwapSenderQuery(query)) {
-              return swap.data.sender === query.sender;
-            } else if (isAtomicSwapHashlockQuery(query)) {
-              return Encoding.toHex(swap.data.hash) === Encoding.toHex(query.hashlock);
-            }
-            throw new Error("unsupported query type");
-          },
-        );
->>>>>>> 25cd35e3
     } else {
       throw new Error("unsupported query type");
     }
@@ -1372,7 +1169,7 @@
       jsonrpc: "2.0",
       method: "eth_call",
       params: params,
-      id: 7,
+      id: makeJsonRpcId(),
     });
     if (isJsonRpcErrorResponse(swapsResponse)) {
       throw new Error(JSON.stringify(swapsResponse.error));
@@ -1524,7 +1321,7 @@
       jsonrpc: "2.0",
       method: "eth_getLogs",
       params: params,
-      id: 9,
+      id: makeJsonRpcId(),
     });
 
     if (isJsonRpcErrorResponse(swapsResponse)) {
