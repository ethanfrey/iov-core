{
  "name": "@iov/bns",
  "version": "0.10.4",
  "description": "Transaction codec and BCP client to communicate with BNS blockchain",
  "author": "IOV SAS <admin@iov.one>",
  "license": "Apache-2.0",
  "main": "build/index.js",
  "types": "types/index.d.ts",
  "repository": {
    "type": "git",
    "url": "https://github.com/iov-one/iov-core/tree/master/packages/iov-bns"
  },
  "publishConfig": {
    "access": "public"
  },
  "scripts": {
    "docs": "shx rm -rf docs && typedoc --options typedoc.js",
    "lint": "cross-env-shell \"tslint -t verbose --project . ${TSLINT_FLAGS}\"",
    "format": "prettier --write --loglevel warn \"./src/**/*.ts\"",
    "test-node": "node jasmine-testrunner.js",
    "test-edge": "yarn pack-web && karma start --single-run --browsers Edge",
    "test-firefox": "yarn pack-web && karma start --single-run --browsers Firefox",
    "test-chrome": "yarn pack-web && karma start --single-run --browsers ChromeHeadless",
    "test-safari": "yarn pack-web && karma start --single-run --browsers Safari",
    "test": "yarn build-or-skip && yarn test-node",
    "prebuild": "yarn format",
    "move-types": "shx rm -r ./types/* && shx mv build/types/* ./types && shx rm ./types/*.spec.d.ts",
    "build": "shx rm -rf ./build && tsc && shx mkdir -p build/generated && shx cp ./src/generated/*.js ./build/generated && shx mkdir -p ./build/types/generated && shx cp ./src/generated/*.d.ts ./build/types/generated && yarn move-types",
    "build-or-skip": "[ -n \"$SKIP_BUILD\" ] || yarn build",
    "pack-web": "yarn build-or-skip && webpack --mode development --config webpack.web.config.js",
    "find-proto": "find ./weave -name '*.proto' -not -path '*/vendor/*' -not -path '*/examples/*' -not -path '*/cmd/bcpd/*'",
    "pack-proto": "pbjs -t static-module -w commonjs -o src/generated/codecimpl.js `yarn -s find-proto`",
    "define-proto": "pbts src/generated/codecimpl.js -o src/generated/codecimpl.d.ts",
    "store-codec-version": "git -C ./weave log --pretty=oneline --decorate --max-count=1 > src/generated/codec_version.txt",
    "protoc": "./scripts/weave.sh && yarn pack-proto && yarn define-proto && yarn format && yarn store-codec-version"
  },
  "dependencies": {
<<<<<<< HEAD
    "@iov/bcp-types": "^0.10.2",
    "@iov/crypto": "^0.10.1",
    "@iov/encoding": "^0.10.1",
    "@iov/stream": "^0.10.1",
    "@iov/tendermint-rpc": "^0.10.1",
=======
    "@iov/base-types": "^0.10.0",
    "@iov/bcp-types": "^0.10.4",
    "@iov/crypto": "^0.10.4",
    "@iov/encoding": "^0.10.4",
    "@iov/stream": "^0.10.4",
    "@iov/tendermint-rpc": "^0.10.4",
>>>>>>> dbe04c31
    "@types/long": "^4.0.0",
    "@types/node": "^10.3.2",
    "bn.js": "^4.11.8",
    "fast-deep-equal": "^2.0.1",
    "long": "^4.0.0",
    "protobufjs": "^6.8.6",
    "type-tagger": "^1.0.0",
    "xstream": "^11.7.0"
  },
  "devDependencies": {
    "@iov/keycontrol": "^0.10.4"
  }
}<|MERGE_RESOLUTION|>--- conflicted
+++ resolved
@@ -35,20 +35,11 @@
     "protoc": "./scripts/weave.sh && yarn pack-proto && yarn define-proto && yarn format && yarn store-codec-version"
   },
   "dependencies": {
-<<<<<<< HEAD
-    "@iov/bcp-types": "^0.10.2",
-    "@iov/crypto": "^0.10.1",
-    "@iov/encoding": "^0.10.1",
-    "@iov/stream": "^0.10.1",
-    "@iov/tendermint-rpc": "^0.10.1",
-=======
-    "@iov/base-types": "^0.10.0",
     "@iov/bcp-types": "^0.10.4",
     "@iov/crypto": "^0.10.4",
     "@iov/encoding": "^0.10.4",
     "@iov/stream": "^0.10.4",
     "@iov/tendermint-rpc": "^0.10.4",
->>>>>>> dbe04c31
     "@types/long": "^4.0.0",
     "@types/node": "^10.3.2",
     "bn.js": "^4.11.8",
