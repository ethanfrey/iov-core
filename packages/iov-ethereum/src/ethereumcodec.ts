import BN from "bn.js";

import {
  Address,
  Algorithm,
  ChainId,
  Fee,
  Hash,
  Identity,
  isSwapTransaction,
  Nonce,
  PostableBytes,
  PrehashType,
  Preimage,
  PublicKeyBytes,
  SendTransaction,
  SignableBytes,
  SignatureBytes,
  SignedTransaction,
  SigningJob,
  SwapAbortTransaction,
  SwapClaimTransaction,
  SwapIdBytes,
  SwapOfferTransaction,
  TokenTicker,
  TransactionId,
  TxCodec,
  UnsignedTransaction,
  WithCreator,
} from "@iov/bcp";
import { ExtendedSecp256k1Signature, Keccak256, Secp256k1 } from "@iov/crypto";
import { Encoding } from "@iov/encoding";

import { Abi, SwapContractMethod } from "./abi";
import { isValidAddress, pubkeyToAddress, toChecksummedAddress } from "./address";
import { constants } from "./constants";
import { BlknumForkState, Eip155ChainId, getRecoveryParam } from "./encoding";
import { Erc20ApproveTransaction, Erc20TokensMap } from "./erc20";
import { Serialization, SwapIdPrefix } from "./serialization";
import {
  decodeHexQuantity,
  decodeHexQuantityNonce,
  decodeHexQuantityString,
  encodeQuantity,
  fromBcpChainId,
  normalizeHex,
  toEthereumHex,
} from "./utils";

const methodCallPrefix = {
  erc20: {
    transfer: toEthereumHex(Abi.calculateMethodId("transfer(address,uint256)")),
    approve: toEthereumHex(Abi.calculateMethodId("approve(address,uint256)")),
  },
};

/**
 * See https://github.com/ethereum/wiki/wiki/JSON-RPC#eth_gettransactionbyhash
 *
 * This interface is package-internal.
 */
export interface EthereumRpcTransactionResult {
  readonly blockHash: string;
  readonly blockNumber: string;
  readonly from: string;
  /** Gas limit as set by the user */
  readonly gas: string;
  readonly gasPrice: string;
  readonly hash: string;
  readonly input: string;
  readonly nonce: string;
  readonly r: string;
  readonly s: string;
  readonly to: string;
  readonly transactionIndex: string;
  readonly v: string;
  readonly value: string;
}

export interface EthereumCodecOptions {
  /**
   * Address of the deployed atomic swap contract for ETH.
   */
  readonly atomicSwapEtherContractAddress?: Address;
  /**
   * Address of the deployed atomic swap contract for ERC20 tokens.
   */
  readonly atomicSwapErc20ContractAddress?: Address;
  /**
   * ERC20 tokens supported by the codec instance.
   *
   * The behaviour of encoding/decoding transactions for other tokens is undefined.
   */
  readonly erc20Tokens?: Erc20TokensMap;
}

export class EthereumCodec implements TxCodec {
  private readonly atomicSwapEtherContractAddress?: Address;
  private readonly atomicSwapErc20ContractAddress?: Address;
  private readonly erc20Tokens: Erc20TokensMap;

  constructor(options: EthereumCodecOptions) {
    this.atomicSwapEtherContractAddress = options.atomicSwapEtherContractAddress;
    this.atomicSwapErc20ContractAddress = options.atomicSwapErc20ContractAddress;
    this.erc20Tokens = options.erc20Tokens || new Map();
  }

  public bytesToSign(unsigned: UnsignedTransaction, nonce: Nonce): SigningJob {
    return {
      bytes: Serialization.serializeUnsignedTransaction(
        unsigned,
        nonce,
        this.erc20Tokens,
        this.getAtomicSwapContractAddress(unsigned),
      ) as SignableBytes,
      prehashType: PrehashType.Keccak256,
    };
  }

  public bytesToPost(signed: SignedTransaction): PostableBytes {
    return Serialization.serializeSignedTransaction(
      signed,
      this.erc20Tokens,
      this.getAtomicSwapContractAddress(signed.transaction),
    ) as PostableBytes;
  }

  public identifier(signed: SignedTransaction): TransactionId {
    throw new Error(`Not implemented tx: ${signed}`);
  }

  public parseBytes(bytes: PostableBytes, chainId: ChainId): SignedTransaction {
    const json: EthereumRpcTransactionResult = JSON.parse(Encoding.fromUtf8(bytes));
    const nonce = decodeHexQuantityNonce(json.nonce);
    const value = decodeHexQuantityString(json.value);
    const input = Encoding.fromHex(normalizeHex(json.input));
    const chain: Eip155ChainId = {
      forkState: BlknumForkState.Forked,
      chainId: fromBcpChainId(chainId),
    };
    const r = Encoding.fromHex(normalizeHex(json.r));
    const s = Encoding.fromHex(normalizeHex(json.s));
    const v = decodeHexQuantity(json.v);
    const recoveryParam = getRecoveryParam(chain, v);
    const signature = new ExtendedSecp256k1Signature(r, s, recoveryParam);
    const signatureBytes = signature.toFixedLength() as SignatureBytes;

    const message = Serialization.serializeGenericTransaction(
      nonce,
      json.gasPrice,
      json.gas,
      json.to as Address,
      value,
      input,
      encodeQuantity(chain.chainId),
    );
    const messageHash = new Keccak256(message).digest();
    const signerPubkey = Secp256k1.recoverPubkey(signature, messageHash) as PublicKeyBytes;
    const creator = {
      chainId: chainId,
      pubkey: {
        algo: Algorithm.Secp256k1,
        data: signerPubkey,
      },
    };
    const fee: Fee = {
      gasLimit: decodeHexQuantityString(json.gas),
      gasPrice: {
        quantity: decodeHexQuantityString(json.gasPrice),
        fractionalDigits: constants.primaryTokenFractionalDigits,
        tokenTicker: constants.primaryTokenTicker,
      },
    };

    const atomicSwapContractAddress = [
      this.atomicSwapEtherContractAddress,
      this.atomicSwapErc20ContractAddress,
    ].find(
      address =>
        address !== undefined && toChecksummedAddress(json.to).toLowerCase() === address.toLowerCase(),
    );

    const erc20Token = [...this.erc20Tokens.values()].find(
      options => options.contractAddress.toLowerCase() === toChecksummedAddress(json.to).toLowerCase(),
    );

    let transaction: (
      | SendTransaction
      | Erc20ApproveTransaction
      | SwapOfferTransaction
      | SwapClaimTransaction
      | SwapAbortTransaction) &
      WithCreator;

    if (atomicSwapContractAddress) {
      const positionMethodIdBegin = 0;
      const positionMethodIdEnd = positionMethodIdBegin + 4;
      const positionSwapIdBegin = positionMethodIdEnd;
      const positionSwapIdEnd = positionSwapIdBegin + 32;

      const method = Abi.decodeMethodId(input.slice(positionMethodIdBegin, positionMethodIdEnd));
      const swapIdWithoutPrefix = {
        data: input.slice(positionSwapIdBegin, positionSwapIdEnd) as SwapIdBytes,
      };

      switch (method) {
        case SwapContractMethod.Open: {
          const positionRecipientBegin = positionSwapIdEnd;
          const positionRecipientEnd = positionRecipientBegin + 32;
          const positionHashBegin = positionRecipientEnd;
          const positionHashEnd = positionHashBegin + 32;
          const positionTimeoutBegin = positionHashEnd;
          const positionTimeoutEnd = positionTimeoutBegin + 32;
          const positionErc20ContractAddressBegin = positionTimeoutEnd;
          const positionErc20ContractAddressEnd = positionErc20ContractAddressBegin + 32;
          const positionAmountBegin = positionErc20ContractAddressEnd;
          const positionAmountEnd = positionAmountBegin + 32;

          const recipientAddress = Abi.decodeAddress(
            input.slice(positionRecipientBegin, positionRecipientEnd),
          );
          const hash = input.slice(positionHashBegin, positionHashEnd) as Hash;
          const timeoutHeight = new BN(input.slice(positionTimeoutBegin, positionTimeoutEnd)).toNumber();

          const erc20ContractAddressBytes = input.slice(
            positionErc20ContractAddressBegin,
            positionErc20ContractAddressEnd,
          );
          const token = erc20ContractAddressBytes.length
            ? [...this.erc20Tokens.values()].find(
                t =>
                  t.contractAddress.toLowerCase() ===
                  Abi.decodeAddress(erc20ContractAddressBytes).toLowerCase(),
              )
            : null;
          const fractionalDigits = token ? token.decimals : constants.primaryTokenFractionalDigits;
          const tokenTicker = token ? (token.symbol as TokenTicker) : constants.primaryTokenTicker;
          const quantity = token
            ? Abi.decodeUint256(input.slice(positionAmountBegin, positionAmountEnd))
            : value;

          transaction = {
            kind: "bcp/swap_offer",
            creator: creator,
            swapId: {
              ...swapIdWithoutPrefix,
              prefix: token ? SwapIdPrefix.Erc20 : SwapIdPrefix.Ether,
            },
            fee: fee,
            amounts: [
              {
                quantity: quantity,
                fractionalDigits: fractionalDigits,
                tokenTicker: tokenTicker,
              },
            ],
            recipient: recipientAddress,
            timeout: {
              height: timeoutHeight,
            },
            hash: hash,
          };
          break;
<<<<<<< HEAD
=======
        }
>>>>>>> af822817
        case SwapContractMethod.Claim: {
          const positionPreimageBegin = positionSwapIdEnd;
          const positionPreimageEnd = positionPreimageBegin + 32;

          const preimage = input.slice(positionPreimageBegin, positionPreimageEnd) as Preimage;
          const prefix =
            atomicSwapContractAddress === this.atomicSwapErc20ContractAddress
              ? SwapIdPrefix.Erc20
              : SwapIdPrefix.Ether;

          transaction = {
            kind: "bcp/swap_claim",
            creator: creator,
            fee: fee,
            swapId: {
              ...swapIdWithoutPrefix,
              prefix: prefix,
            },
            preimage: preimage,
          };
          break;
        }
<<<<<<< HEAD
        case SwapContractMethod.Abort: {
          const prefix =
            atomicSwapContractAddress === this.atomicSwapErc20ContractAddress
              ? SwapIdPrefix.Erc20
              : SwapIdPrefix.Ether;
=======
        case SwapContractMethod.Abort:
>>>>>>> af822817
          transaction = {
            kind: "bcp/swap_abort",
            creator: creator,
            fee: fee,
            swapId: {
              ...swapIdWithoutPrefix,
              prefix: prefix,
            },
          };
          break;
        }
        default:
          throw new Error("Atomic swap method not recognized");
      }
    } else if (erc20Token && json.input.startsWith(methodCallPrefix.erc20.transfer)) {
      const positionTransferMethodEnd = 4;
      const positionTransferRecipientBegin = positionTransferMethodEnd;
      const positionTransferRecipientEnd = positionTransferRecipientBegin + 32;
      const positionTransferAmountBegin = positionTransferRecipientEnd;
      const positionTransferAmountEnd = positionTransferAmountBegin + 32;

      const quantity = Abi.decodeUint256(input.slice(positionTransferAmountBegin, positionTransferAmountEnd));

      transaction = {
        kind: "bcp/send",
        creator: creator,
        sender: pubkeyToAddress(creator.pubkey),
        fee: fee,
        amount: {
          quantity: quantity,
          fractionalDigits: erc20Token.decimals,
          tokenTicker: erc20Token.symbol as TokenTicker,
        },
        recipient: Abi.decodeAddress(
          input.slice(positionTransferRecipientBegin, positionTransferRecipientEnd),
        ),
        memo: undefined,
      };
    } else if (erc20Token && json.input.startsWith(methodCallPrefix.erc20.approve)) {
      const positionApproveMethodEnd = 4;
      const positionApproveSpenderBegin = positionApproveMethodEnd;
      const positionApproveSpenderEnd = positionApproveSpenderBegin + 32;
      const positionApproveAmountBegin = positionApproveSpenderEnd;
      const positionApproveAmountEnd = positionApproveAmountBegin + 32;

      const spender = Abi.decodeAddress(input.slice(positionApproveSpenderBegin, positionApproveSpenderEnd));
      const quantity = Abi.decodeUint256(input.slice(positionApproveAmountBegin, positionApproveAmountEnd));

      transaction = {
        kind: "erc20/approve",
        creator: creator,
        fee: fee,
        amount: {
          quantity: quantity,
          fractionalDigits: erc20Token.decimals,
          tokenTicker: erc20Token.symbol as TokenTicker,
        },
        spender: spender,
      };
    } else {
      let memo: string;
      try {
        memo = Encoding.fromUtf8(input);
      } catch {
        const hexstring = Encoding.toHex(input);
        // split in space separated chunks up to 16 characters each
        memo = (hexstring.match(/.{1,16}/g) || []).join(" ");
      }

      transaction = {
        kind: "bcp/send",
        creator: creator,
        sender: pubkeyToAddress(creator.pubkey),
        fee: fee,
        amount: {
          quantity: decodeHexQuantityString(json.value),
          fractionalDigits: constants.primaryTokenFractionalDigits,
          tokenTicker: constants.primaryTokenTicker,
        },
        recipient: toChecksummedAddress(json.to),
        memo: memo,
      };
    }

    return {
      transaction: transaction,
      primarySignature: {
        nonce: nonce,
        pubkey: {
          algo: Algorithm.Secp256k1,
          data: signerPubkey,
        },
        signature: signatureBytes,
      },
      otherSignatures: [],
    };
  }

  public identityToAddress(identity: Identity): Address {
    return pubkeyToAddress(identity.pubkey);
  }

  public isValidAddress(address: string): boolean {
    return isValidAddress(address);
  }

  private getAtomicSwapContractAddress(unsigned: UnsignedTransaction): Address | undefined {
    const maybeSwapId = isSwapTransaction(unsigned) ? unsigned.swapId : undefined;
    return (
      maybeSwapId &&
      (maybeSwapId.prefix === SwapIdPrefix.Ether
        ? this.atomicSwapEtherContractAddress
        : this.atomicSwapErc20ContractAddress)
    );
  }
}

/** An unconfigured EthereumCodec for backwards compatibility */
export const ethereumCodec = new EthereumCodec({});<|MERGE_RESOLUTION|>--- conflicted
+++ resolved
@@ -261,10 +261,7 @@
             hash: hash,
           };
           break;
-<<<<<<< HEAD
-=======
         }
->>>>>>> af822817
         case SwapContractMethod.Claim: {
           const positionPreimageBegin = positionSwapIdEnd;
           const positionPreimageEnd = positionPreimageBegin + 32;
@@ -287,15 +284,11 @@
           };
           break;
         }
-<<<<<<< HEAD
         case SwapContractMethod.Abort: {
           const prefix =
             atomicSwapContractAddress === this.atomicSwapErc20ContractAddress
               ? SwapIdPrefix.Erc20
               : SwapIdPrefix.Ether;
-=======
-        case SwapContractMethod.Abort:
->>>>>>> af822817
           transaction = {
             kind: "bcp/swap_abort",
             creator: creator,
