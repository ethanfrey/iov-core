{
  "name": "@iov/tendermint-rpc",
  "version": "0.14.3",
  "description": "Codec to encode/decode bns transactions and state objects",
  "author": "IOV SAS <admin@iov.one>",
  "license": "Apache-2.0",
  "main": "build/index.js",
  "types": "types/index.d.ts",
  "repository": {
    "type": "git",
    "url": "https://github.com/iov-one/iov-core/tree/master/packages/iov-tendermint-rpc"
  },
  "publishConfig": {
    "access": "public"
  },
  "scripts": {
    "docs": "shx rm -rf docs && typedoc --options typedoc.js",
    "lint": "eslint --max-warnings 0 \"**/*.{js,ts}\" && tslint -t verbose --project .",
    "format": "prettier --write --loglevel warn \"./src/**/*.ts\"",
    "test-node": "node jasmine-testrunner.js",
    "test-edge": "yarn pack-web && karma start --single-run --browsers Edge",
    "test-firefox": "yarn pack-web && karma start --single-run --browsers Firefox",
    "test-chrome": "yarn pack-web && karma start --single-run --browsers ChromeHeadless",
    "test-safari": "yarn pack-web && karma start --single-run --browsers Safari",
    "test": "yarn build-or-skip && yarn test-node",
    "prebuild": "yarn format",
    "move-types": "shx rm -r ./types/* && shx mv build/types/* ./types && shx rm ./types/*.spec.d.ts && shx rm ./types/**/*.spec.d.ts",
    "build": "shx rm -rf ./build && tsc && yarn move-types",
    "build-or-skip": "[ -n \"$SKIP_BUILD\" ] || yarn build",
    "pack-web": "yarn build-or-skip && webpack --mode development --config webpack.web.config.js"
  },
  "dependencies": {
<<<<<<< HEAD
    "@iov/crypto": "^0.14.1",
    "@iov/encoding": "^0.14.1",
    "@iov/jsonrpc": "^0.14.1",
    "@iov/socket": "^0.14.1",
=======
    "@iov/crypto": "^0.14.3",
    "@iov/encoding": "^0.14.3",
    "@iov/socket": "^0.14.3",
>>>>>>> 38904069
    "axios": "^0.18.0",
    "readonly-date": "^1.0.0",
    "type-tagger": "^1.0.0",
    "xstream": "^11.10.0"
  }
}<|MERGE_RESOLUTION|>--- conflicted
+++ resolved
@@ -30,16 +30,10 @@
     "pack-web": "yarn build-or-skip && webpack --mode development --config webpack.web.config.js"
   },
   "dependencies": {
-<<<<<<< HEAD
-    "@iov/crypto": "^0.14.1",
-    "@iov/encoding": "^0.14.1",
-    "@iov/jsonrpc": "^0.14.1",
-    "@iov/socket": "^0.14.1",
-=======
     "@iov/crypto": "^0.14.3",
     "@iov/encoding": "^0.14.3",
+    "@iov/jsonrpc": "^0.14.3",
     "@iov/socket": "^0.14.3",
->>>>>>> 38904069
     "axios": "^0.18.0",
     "readonly-date": "^1.0.0",
     "type-tagger": "^1.0.0",
