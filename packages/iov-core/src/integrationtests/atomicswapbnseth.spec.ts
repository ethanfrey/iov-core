--- conflicted
+++ resolved
@@ -34,15 +34,9 @@
 const ASH = "ASH" as TokenTicker;
 
 // Copied from 'iov-ethereum/src/testconfig.spec.ts'
-<<<<<<< HEAD
-const ganacheMnemonic: string =
-  "oxygen fall sure lava energy veteran enroll frown question detail include maximum";
+const ganacheMnemonic = "oxygen fall sure lava energy veteran enroll frown question detail include maximum";
 const atomicSwapErc20ContractAddress = "0x9768ae2339B48643d710B11dDbDb8A7eDBEa15BC" as Address;
-const ethereumBaseUrl: string = "http://localhost:8545";
-=======
-const ganacheMnemonic = "oxygen fall sure lava energy veteran enroll frown question detail include maximum";
 const ethereumBaseUrl = "http://localhost:8545";
->>>>>>> 13e3a9d5
 const ethereumConnectionOptions = {
   wsUrl: "ws://localhost:8545/ws",
   // Low values to speedup test execution on the local ganache chain (using instant mine)
