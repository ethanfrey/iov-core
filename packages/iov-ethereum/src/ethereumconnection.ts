--- conflicted
+++ resolved
@@ -141,13 +141,8 @@
         const response = await this.rpcClient.run({
           jsonrpc: "2.0",
           method: "eth_call",
-<<<<<<< HEAD
           params: [{ to: contractAddress, data: toEthereumHex(data) }, "latest"],
-          id: 42,
-=======
-          params: [{ to: contractAddress, data: `0x${Encoding.toHex(data)}` }, "latest"],
           id: makeJsonRpcId(),
->>>>>>> c82dca73
         });
         if (isJsonRpcErrorResponse(response)) {
           throw new Error(JSON.stringify(response.error));
@@ -210,13 +205,8 @@
     const response = await this.rpcClient.run({
       jsonrpc: "2.0",
       method: "eth_sendRawTransaction",
-<<<<<<< HEAD
       params: [toEthereumHex(bytes)],
-      id: 5,
-=======
-      params: ["0x" + Encoding.toHex(bytes)],
       id: makeJsonRpcId(),
->>>>>>> c82dca73
     });
     if (isJsonRpcErrorResponse(response)) {
       throw new Error(JSON.stringify(response.error));
@@ -787,7 +777,7 @@
         jsonrpc: "2.0",
         method: "eth_call",
         params: params,
-        id: 7,
+        id: makeJsonRpcId(),
       });
       if (isJsonRpcErrorResponse(swapsResponse)) {
         throw new Error(JSON.stringify(swapsResponse.error));
@@ -869,7 +859,7 @@
         jsonrpc: "2.0",
         method: "eth_getLogs",
         params: params,
-        id: 9,
+        id: makeJsonRpcId(),
       });
       if (isJsonRpcErrorResponse(swapsResponse)) {
         throw new Error(JSON.stringify(swapsResponse.error));
