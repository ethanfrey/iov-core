# Changelog

<<<<<<< HEAD
## 0.14.0
=======
## 0.13.1
>>>>>>> 759bc7a5

@iov/ethereum: Allow querying of ERC20 token balances

## 0.13.0

* @iov/bcp: Add `AtomicSwapMerger`
* @iov/bcp: `AtomicSwapHelpers.createPreimage` and `.hashPreimage` are
  now available to perform BCP specific atomic swap operations
* @iov/bcp: Add `signedBy` field to `BcpTxQuery`.
* @iov/bcp: Add `memo` field to `SwapOfferTransaction`.
* @iov/bcp: Add `Fee` type and `isFee` helper function.
* @iov/bcp: Add `getFeeQuote` method to `BcpConnection`.
* @iov/bns: Implement `getFeeQuote` method on `BnsConnection`.
* @iov/keycontrol: Add `Keyring.getAllIdentities` and `Keyring.getWalletByIdentity`
* @iov/keycontrol: Add `UserProfile.getAllIdentities`
* @iov/keycontrol: Add `.previewIdentity` to the `ReadonlyWallet`/`Wallet` interfaces
* @iov/jsonrpc: Let `isJsonCompatibleDictionary` not accept non-simple objects
* @iov/lisk: Implement `watchBlockHeaders` method on `LiskConnection`.
* @iov/lisk: Implement `getFeeQuote` method on `LiskConnection`.
* @iov/rise: Implement `getFeeQuote` method on `RiseConnection`.

Breaking changes

* @iov/bcp-types: Renamed to @iov/bcp
* @iov/bcp: Pluralize `.amounts` property and change to `Amount` array in
  `SwapOfferTransaction`, `SwapData`
* @iov/bcp: Rename `BcpAtomicSwap` to `AtomicSwap`
* @iov/bcp: Rename atomic swap query types to `AtomicSwapQuery`,
  `AtomicSwapRecipientQuery`, `AtomicSwapSenderQuery`, `AtomicSwapIdQuery`,
  `AtomicSwapHashlockQuery`, `isAtomicSwap*Query`.
* @iov/bcp: Rename `bnsSwapQueryTags` to `bnsSwapQueryTag`
* @iov/bcp: Let `SwapOfferTransaction` take a `hash` instead of a `preimage`.
* @iov/bcp: Rename `SwapData.hashlock` to `SwapData.hash`
* @iov/bcp: Remove `SwapCounterTransaction` in favour of
  `SwapOfferTransaction` for both offer and counter offer.
* @iov/bcp: Transaction fee data (including gas data) is now stored under a `fee` key.
* @iov/bcp: Rename `SwapTimeoutTransaction` to `SwapAbortTransaction` and
  `isSwapTimeoutTransaction` to `isSwapAbortTransaction`.
* @iov/bcp: Convert type `Nonce` from Int53 to number to simplify use over
  JavaScript and JSON interfaces.
* @iov/bns: Remove `bnsNonceTag` in favour of `BcpTxQuery.signedBy`.
* @iov/core: Remove wallet ID argument from `MultiChainSigner.signAndPost`
* @iov/core: Rename `JsonRpcSigningServer` to `JsRpcSigningServer` and convert
  interface from JSON to JavaScript.
* @iov/encoding: Remove `Uint32.asNumber`. Use `Uint32.toNumber` instead.
* @iov/ethereum: The `options` parameter of `ethereumConnector` does not allow
  strings anymore. Use `{ wsUrl: myWebsocketUrl }` instead.
* @iov/jsonrpc: Make request and response types generic in `SimpleMessagingConnection`.
* @iov/keycontrol: Remove `HdPaths.metamaskHdKeyTree`. Use `HdPaths.ethereum` instead.
* @iov/keycontrol: `Keyring.getWallet` and `Keyring.getWallets` return the
  immutable type ReadonlyWallet now. New functions to mutate wallets are added:
  `Keyring.setWalletLabel`, `.createIdentity`, `.setIdentityLabel` are added.
* @iov/keycontrol: Let `Keyring.addWallet` return a `WalletInfo` object
* @iov/keycontrol: `Keyring.addWallet` now stores a copy of the wallet
* @iov/keycontrol: Identities now must be unique in `Keyring`.
* @iov/keycontrol: Remove identity argument from `UserProfile.signTransaction`
* @iov/keycontrol: Remove wallet ID argument from `UserProfile.signTransaction`,
  `.appendSignature`, `.setIdentityLabel` and `.getIdentityLabel` as well as
  `Keyring.setIdentityLabel`.
* @iov/ledger-bns: Package removed from this monorepo and now available at
  https://github.com/iov-one/iov-ledger-bns
* @iov/iov-core: Constructor of `SigningServerCore` now takes two arguments for
  authozization callbacks.

## 0.12.3

* @iov/ethereum: Add missing dependencies on @iov/socket and @iov/stream
* @iov/ethereum: Export `toChecksummedAddress`

## 0.12.2

* @iov/crypto: Add `Secp256k1.recoverPubkey` to recover pubkey from signature
  and message
* @iov/ethereum: Implement pubkey recovery when parsing transaction in search
  by transaction ID.
* @iov/ethereum: Transaction parsing now works for pre-EIP155 signatures
* @iov/ethereum: Let listenTx/liveTx return signer's pubkey
* @iov/ethereum: Let `.getAccount` return undefined when balance is 0

## 0.12.1

* @iov/bns: Encode transaction fees
* @iov/bns: Export `ChainAddressPair`
* @iov/ethereum: Allow passing `EthereumConnectionOptions` instead of websocket
  URL into second `ethereumConnector` parameter.

## 0.11.3

* @iov/ethereum: Allow passing `EthereumConnectionOptions` instead of websocket
  URL into second `ethereumConnector` parameter.

## 0.12.0

Breaking changes

* @iov/bcp-types: Remove `Bcp*` prefix from `BcpAccount`, `BcpAccountQuery`,
  `BcpAddressQuery`, `BcpPubkeyQuery`
* @iov/bcp-types: Remove `Account.name` in favour of BNS' username NFTs.
* @iov/bcp-types: Remove `BcpConnection.changeBlock` along with its implementations
  in favour of `BcpConnection.watchBlockHeaders`.
* @iov/bcp-types: Remove `BcpQueryEnvelope` and `dummyEnvelope`
* @iov/bcp-types: Change return type of `BcpAtomicSwapConnection.getSwap` to promise
  of `ReadonlyArray<BcpAtomicSwap>`.
* @iov/bcp-types: Rename methods to plural: `BcpAtomicSwapConnection.getSwaps`
  and `.watchSwaps`.
* @iov/bns: Binary compatibility for weave v0.10.x+ (breaks for all earlier versions)
* @iov/bns: Remove obsolete `SetNameTx`
* @iov/bns: Remove `BnsConnection.status`

## 0.11.2

* @iov/cli: Import Lisk, RISE and Ethereum symbols automatically
* @iov/ethereum: Expose `pubkeyToAddress`

## 0.11.1

* @iov/ethereum: Fix error reporting when signing and sending transactions
* @iov/keycontrol: Add `HdPaths.ethereum` for Ethereum HD path derivation
* @iov/keycontrol: Deprecate `HdPaths.metamaskHdKeyTree` in favour of `HdPaths.ethereum`

## 0.11.0

* @iov/bcp-types: `BcpConnection.getNonce` now returns a `Promise<Nonce>` and
  implementations set a default value on their own.
* @iov/bcp-types: Expose `publicKeyBundleEquals`
* @iov/bcp-types: Add `fractionalDigits` to `BcpTicker`
* @iov/ethereum: Add new package with Ethereum support
* @iov/jsonrpc: Add new package for type-safe JSON-RPC 2.0 interfaces and
  response parsers. This is used for out-of-process signing and can be reused
  in @iov/ethereum and @iov/tendermint-rpc later on.
* @iov/keycontrol: Add `HdPaths.bip44Like` and `HdPaths.iov`
* @iov/iov-core: Add `MultiChainSigner.shutdown` to shutdown the signer.
* @iov/iov-core: Add `MultiChainSigner.isValidAddress` for chain-specific address input validation.
* @iov/stream: Add an implementation of `concat` that buffers stream events
* @iov/stream: Add `firstEvent` as a special case of `toListPromise` with one element
* @iov/tendermint-rpc: Add support for Tendermint 0.27.x

Breaking changes

* @iov/tendermint-rpc: Changed some interfaces to remove dependency on
  base-types. `PostableBytes` -> `TxBytes`, `PublicKeyBundle` ->
  `ValidatorPubkey`, `ChainId` -> `string`.
* @iov/base-types: Package removed and all its types are now in @iov/bcp-types.
* @iov/bcp-types: Convert `TxReadCodec.keyToAddress` into
  `identityToAddress(identity: PublicIdentity)`
* @iov/bcp-types: `BcpConnection.watchNonce` and all its implementations were removed
* @iov/bcp-types: Return type of `BcpConnection.getAccount` was changed to
  `BcpAccount | undefined` to better represent the one-or-none result.
* @iov/bcp-types: Remove `BcpValueNameQuery` from `.getAccount` and `.watchAccount`
  as we're migrating from wallet nicknames to username NFTs.
* @iov/bcp-types: Convert `BcpQueryEnvelope` to `ReadonlyArray` in return
  type of `BcpConnection.getAllTickers`.
* @iov/bcp-types: Convert `BcpQueryEnvelope` to `BcpTicker | undefined` in return
  type of `BcpConnection.getTicker`.
* @iov/bcp-types: Migrate `UnsignedTransaction.chainId` and `.signer` into `.creator`
* @iov/bcp-types: Add `BcpConnection.getNonces`
* @iov/bcp-types: Add `BcpTxQuery.sentFromOrTo` in favour of package-specific address tags
* @iov/bcp-types: Removed `Bcp` prefix from `BcpTransactionState`, `BcpBlockInfoPending`,
  `BcpBlockInfoInBlock`, `BcpBlockInfo`.
* @iov/bcp-types: Add block info state `BlockInfoFailed`.
* @iov/bcp-types: Handle failed transactions in `searchTx`/`listenTx`/`liveTx` and `postTx`.
* @iov/bns: Convert `.owner` in `BnsUsernameNft` and `BnsBlockchainNft` to `Address`
* @iov/bns: In `BncConnection.watchBlockHeaders`, the block header events
  temporarily contain a dummy `id` string until ID calculation is implemented
* @iov/core: Remove `MultiChainSigner.getNonce`. If you really need this, use
  `signer.connection(chainId).getNonce({ address: addr })` instead.
* @iov/core: Removed BNS re-exports `bnsConnector`, `bnsFromOrToTag`,
  `bnsNonceTag`, `bnsSwapQueryTags`. Import them from @iov/bns.
* @iov/core: Convert `MultiChainSigner.keyToAddress` into
  `identityToAddress(identity: PublicIdentity)`
* @iov/keycontrol: Move `PublicIdentity` into @iov/bcp-types; add `chainId`
* @iov/keycontrol: Add chain ID argument to `UserProfile.createIdentity` and
  `Wallet.createIdentity`
* @iov/keycontrol: Remove redundant chainId parameter from
  `Wallet.createTransactionSignature`
* @iov/keycontrol: Remove `LocalIdentity`/`LocalIdentityId` and create
  `UserProdile.getIdentityLabel` to provide labels
* @iov/tendermint-rpc: Remove support for Tendermint 0.20 and 0.21
* @iov/tendermint-rpc: Rename `TxResponse.txResult` -> `.result`
* @iov/crypto: Remove support for ripemd160

## 0.10.4

* @iov/lisk: Implement `LiskConnection.watchAccount`
* @iov/lisk: Support search by address tag in `LiskConnection.searchTx`
* @iov/lisk: Support search by minHeight/maxHeight in `LiskConnection.searchTx`
* @iov/lisk: Implement `LiskConnection.liveTx`
* @iov/rise: Implement `RiseConnection.watchAccount`
* @iov/rise: Support search by address tag in `RiseConnection.searchTx`
* @iov/keycontrol: Fix parameter type of `UserProfile.createIdentity` to allow
  creating identities using `Ed25519Keypair`.

## 0.10.3

* @iov/cli: Fix levelup import

## 0.10.2

* @iov/bcp-types: Add `BcpAccount.pubkey` and implement in Lisk, RISE and BNS.
* @iov/core: `MultiChainSigner.getNonce` was deprecated.

## 0.10.1

* @iov/tendermint-rpc: convert `const enum`s to `enum`s in public interface to
  allow callers to use `--isolatedModules`.

## 0.10.0

* @iov/bcp-types: `BcpTransactionResponse` now contains a `blockInfo` property
  that allows you to get block related data associated with the transactions
  and subscribing to updates. `metadata` was deprecated in favour of `blockInfo`.
* @iov/bcp-types: the new interfaces `getBlockHeader` and `watchBlockHeaders`
  provide block header information.
* @iov/bns: Fix encoding of `BcpTxQuery.hash` in `listenTx` and `liveTx`
* @iov/socket: New package with wrappers around WebSockets: `SocketWrapper`
  and `StreamingSocket` used by tendermint-rpc and Ethereum.
* @iov/stream: Add `toListPromise` that collects stream events and returns a
  list when done.
* @iov/stream: `ValueAndUpdates.waitFor` now returns the values that matched
  the search condition.
* @iov/stream: `DefaultValueProducerCallsbacks.error` added to produce errors.
* @iov/tendermint-rpc: Gracefully handle duplicate subscriptions.

Breaking changes

* @iov/base-types: Remove `TxId` in favour of `TxHash` in @iov/tendermint-rpc.
* @iov/bcp-types: An `Amount` is now a `quantity` expressed as a string, a
  `fractionalDigits` number and a `tokenTicker`. This replaces the `whole`,
  `fractional` pair. `BcpTicker` does not contain `sigFigs` anymore because
  it is not needed there. `BcpCoin` is now an `Amount` and a `BcpTicker`.
* @iov/bcp-types: Wrapper type `BcpNonce` was dropped from all interfaces
  in favour of just `Nonce`.
* @iov/bcp-types: `BcpConnection.getNonce`/`.watchNonce` now only accept
  `BcpAddressQuery` or `BcpPubkeyQuery` as argument type.
* @iov/bcp-types: `BcpConnection.listenTx` now takes an `BcpTxQuery` argument
  analogue to `.searchTx` and `.liveTx`.
* @iov/bcp-types: `BcpTransactionResponse` was removed in favour of the new
  `PostTxResponse`.
* @iov/bcp-types: Change binary `TransactionIdBytes` to printable
  `TransactionId` and use in `TxCodec.identifier`, `PostTxResponse` and
  `BcpTxQuery`.
* @iov/bcp-types: `BcpTxQuery.tags` is now optional
* @iov/bcp-types: Remove type `RecipientId`; use `Address` instead.
* @iov/bcp-types: Remove unused `BaseTx.ttl` and `TtlBytes`
* @iov/bcp-types: Allow extension of transaction types: move BNS transactions
  into @iov/bns, rename generic ones to `SendTransaction` and
  `Swap{Offer,Claim,Counter,Timeout}Transaction`. Property `kind` is now
  a string in the format "{domain}/{concrete_type}", e.g. "bcp/send" or
  "bns/set_name".
* @iov/bns: `BnsConnection.postTx` now resolves before a transaction is in a
  block. The field `blockInfo` of its response can be used to track the
  transaction state.
* @iov/bns: `getHeader`/`watchHeaders` were removed in favour of
  `getBlockHeader`/`watchBlockHeaders` from BCP.
* @iov/core: Rename `MultiChainSigner.signAndCommit` -> `.signAndPost`
* @iov/crpto: the new types `Secp256k1Signature` and `ExtendedSecp256k1Signature` replace DER encoded signatures in `Secp256k1`.
* @iov/faucets: Remove `BovFaucet`. Use `IovFaucet` instead.
* @iov/keycontrol: `Secp256k1HdWallet.createTransactionSignature` now uses the custom fixed length encoding instead of DER to allow blockchains utilizing the recovery parameter.
* @iov/stream: `streamPromise` was renamed to `fromListPromise`.
* @iov/tendermint-rpc: Rename `txCommitSuccess` to `broadcastTxCommitSuccess` and add `broadcastTxSyncSuccess`
* @iov/tendermint-rpc: Remove all fields from `BroadcastTxAsyncResponse`
* @iov/tendermint-rpc: Change type of `BroadcastTxSyncResponse.hash` to `TxId`
* @iov/tendermint-rpc: Un-export interface `RpcTxEvent`
* @iov/tendermint-rpc: Change all `Method` enum names to PascalCase
* @iov/tendermint-rpc: `Client.subscribeTx` now takes a `QueryString` argument
* @iov/tendermint-rpc: Support for Tendermint version 0.20.0 and 0.21.0 is
  deprecated and will be removed in the next version of IOV-Core. If you need
  support for Tendermint < 0.25.0, please open an issue on Github and we'll
  maintain it.

## 0.9.3

* @iov/bns: Add missing error propagation from `searchTx`/`listenTx` into `liveTx` stream.

## 0.9.2

* @iov/bns: Add `getHeader` and `watchHeaders` methods to access block headers

## 0.9.1

* @iov/stream: Generalize `streamPromise` to take a promise of an iterable
* @iov/bns: Fix order of events in `listenTx`. All history tx events are now emitted before updates.

## 0.9.0

* @iov/core: Export `Secp256k1HdWallet` and import by default in @iov/cli.
* @iov/faucets: Postpone removal of `BovFaucet` to 0.10.x

Breaking changes

* @iov/bcp-types: Rename `FungibleToken` to `Amount`
* @iov/bns: Re-generate BNS codec from weave v0.9.0 and adapt wrapper types.
* @iov/bns: Add support for blockchain and username NFTs
* @iov/crypto: Convert pubkey of Secp256k1Keypair into uncompressed format with prefix `04`.
* @iov/crypto: Secp256k1.createSignature/.verifySignature now comsume a message hash and do no hashing internally.
* @iov/dpos: Rename `Amount`/`parseAmount` to `Quantity`/`parseQuantity`
* @iov/keycontrol: Let `Secp256k1HdWallet` work on uncompressed pubkeys. Since `Secp256k1HdWallet`
  was not used yet, there is no migration for existing `Secp256k1HdWallet`.
* @iov/tendermint-types: Move types `PrivateKeyBundle`, `PrivateKeyBytes` into @iov/bns;
  split `Tag` into `BcpQueryTag` in @iov/bcp-types and `QueryTag` in @iov/tendermint-rpc;
  rename `TxQuery` into `BcpTxQuery` in @iov/bcp-types; make `SignatureBundle` available
  in @iov/tendermint-rcp only and rename to `VoteSignatureBundle`; move `buildTxQuery` into @iov/bns.
* @iov/tendermint-types: renamed to @iov/base-types

## 0.8.1

* @iov/dpos: Deduplicate `Serialization` from Lisk and RISE
* @iov/keycontrol: Add `Wallet.printableSecret` and `UserProfile.printableSecret`
* @iov/keycontrol: Add `HdPaths.bip44` and `HdPaths.metamaskHdKeyTree` HD path builders
* @iov/tendermint-rpc: Ensure transaction search results are sorted by height

## 0.8.0

* @iov/dpos: Add new package with shared code for Lisk and RISE. Don't use this directly. No code change necessary for users of @iov/lisk and @iov/rise.
* @iov/faucets: add `IovFaucet` to connect to the new faucet application
* @iov/keycontrol: add format versioning to `Wallet`, `Keyring`, keyring encryption and `UserProfile`

Deprecations

* @iov/faucets: `BovFaucet` is deprecated and will be removed in 0.9. Migrate to the `IovFaucet`.

Breaking changes

* @iov/lisk: LiskConnection.postTx does not wait for block anymore (analogue to RiseConnection.postTx),
  making it faster and more reliable. Transaction state tracking will improve in the future.
* Due to updates in all serialization formats, UserProfiles stored with
  earlier versions of IOV-Core cannot be opened with 0.8.0. To migrate to
  the new version, extract the secret data using an older version and
  create a new UserProfile in 0.8.0.

## 0.7.1

* @iov/lisk: Implement `LiskConnection.getTicker` and `.getAllTickers`
* @iov/rise: Implement `RiseConnection.getTicker` and `.getAllTickers`

## 0.7.0

* @iov/bcp-types: optional field `expectedChainId` added to `ChainConnector`
* @iov/bcp-types: `BcpConnection.getAccount` can now be called with a pubkey input
* @iov/bcp-types: `TxReadCodec` and all its implementations now contain a `isValidAddress` method
* @iov/core: `MultiChainSigner.addChain` now returns chain information of the chain added
* @iov/lisk: new package to connect to the Lisk blockchain
* @iov/rise: new package to connect to the RISE blockchain
* @iov/encoding: bech32 encoding support for address bytes
* @iov/keycontrol: `UserProfile.setEntry()` now returns `WalletInfo` of new wallet added, for ease of use

Breaking changes

* @iov/bcp-types: `Address` is now a `string` instead of an `Uint8Array`
* @iov/bcp-types: `BcpTransactionResponse.metadata.success` was removed since failures are reported as promise rejections
* @iov/bcp-types: `Nonce` is now implemented by `Int53` from @iov/encoding instead of `Long`
* @iov/bns: `Client` was renamed to `BnsConnection`. The `connect()` function was renamed to `BnsConnection.establish()`
* @iov/core: rename `IovWriter` to `MultiChainSigner`
* @iov/core: rename the getter `reader` to `connection` in `MultiChainSigner`
* @iov/faucets: `BovFaucet.credit` now expects an address in bech32 format
* @iov/keycontrol: `Ed25519KeyringEntry` now takes a keypair as an argument in `createIdentity()`
* @iov/keycontrol: `Ed25519SimpleAddressKeyringEntry` was removed in favour of `Ed25519HdWallet` together with `HdPaths.simpleAddress`
* @iov/keycontrol: in `UserProfile`, `.entriesCount`, `.entryLabels` and `.entryIds` have been merged into `.wallets`
* @iov/keycontrol: in `UserProfile`, `.setEntryLabel`, `.createIdentity`, `.setIdentityLabel`, `.getIdentities`, `.signTransaction`, `.appendSignature` now only accept string IDs for the entry/wallet argument
* @iov/keycontrol: `DefaultValueProducer` and `ValueAndUpdates` moved into @iov/stream
* @iov/keycontrol: `KeyringEntry.createIdentity` now takes a required options argument of type `Ed25519KeyringEntry | ReadonlyArray<Slip10RawIndex> | number`
* @iov/keycontrol: rename symbols to `Wallet`, `WalletId`, `WalletImplementationIdString`, `WalletSerializationString`
* @iov/keycontrol: rename `Ed25519KeyringEntry` to `Ed25519WalletId`
* @iov/keycontrol: in `Keyring`, rename `.getEntries/.getEntryById` to `.getWallets/.getWallet`
* @iov/keycontrol: in `Keyring`, remove obsolete `.getEntryByIndex`
* @iov/keycontrol: in `UserProfile`, rename `.addEntry/.setEntryLabel` to `.addWallet/.setWalletLabel`
* @iov/ledger-bns: in `LedgerSimpleAddressKeyringEntry`, `.createIdentity` takes an index argument
* @iov/ledger-bns: rename `LedgerSimpleAddressKeyringEntry` to `LedgerSimpleAddressWallet`
* Due to updates in the Keyring serialization, UserProfiles stored with
  earlier versions of IOV-Core cannot be opened with 0.7.0. To migrate to
  the new version, extract the secret data using an older version and
  create a new UserProfile in 0.7.0.

## 0.6.1

* @iov/keycontrol: add Ed25519HdWallet and Secp256k1HdWallet that work like Ed25519SimpleAddressKeyringEntry but allow derivation of arbirtary SLIP-0010 paths
* @iov/core: move ChainConnector into @iov/bcp-types to avoid new chains to depend on @iov/core
* @iov/bcp-types: various refactorings to improve multi chain support

Other notes

* The new name for keyring entries is "wallet". A keyring contains multiple wallets. This transition was started
  with the intoduction of Ed25519HdWallet and Secp256k1HdWallet and other incompatible API changes will follow in 0.7.
* We welcome our first external code contributor @SpasZahariev! If you want to get familiar woth the codebase,
  check the issues labeled with "good first issue".

## 0.6.0

* @iov/core: expose Ed25519KeyringEntry
* @iov/keycontrol: refactor entry ID generation
* @iov/bcp-types: rename interface IovReader -> BcpConnection
* @iov/bcp-types: make BcpConnection.chainId() synchronous for easier use by clients
* @iov/bns: expose transaction result
* @iov/bns: expose atomic swap queries on the bns client
* @iov/bns: transaction search can handle unlimited number of results

Breaking changes

* Due to updates in the Keyring serialization, UserProfiles stored with
  earlier versions of IOV-Core cannot be opened with 0.6.0. To migrate to
  the new version, extract the secret data using an older version and
  create a new UserProfile in 0.6.0.

## 0.5.4

* @iov/cli: fix global installation support

## 0.5.3

* @iov/core and @iov/keycontrol: use strict types for keyring entry IDs

## 0.5.2

* @iov/bns: increase transaction search results to 100 items
* @iov/core and @iov/keycontrol: add keyring entry IDs
* @iov/keycontrol: ensure Ed25519SimpleAddressKeyringEntry.fromEntropyWithCurve/ and .fromMnemonicWithCurve return the correct type

**Note: this version was published with an outdated build
and should not be used**

## 0.5.1

* @iov/bns: expose transaction IDs

## 0.5.0

* @iov/bns: Add support of listening to change events, watching accounts, txs
* @iov/core: Simplify construction of IovWriter
* @iov/crypto: Rename all `Slip0010*` symbols to `Slip10*`
* @iov/crypto: Fix keypair representation of Secp256k1.makeKeypair
* @iov/tendermint: Add support for subscribing to events

Breaking changes

* Due to multi curve support in keyring entries, UserProfiles stored with
  earlier versions of IOV-Core cannot be opened with 0.5.0. To migrate to
  the new version, extract the secret data using 0.4.1 and create a new
  UserProfile in 0.5.0.
* The IovWriter construction is changed. You can probably save a line there.
  Please look at @iov/core README to see how to build it.

## 0.4.1

* @iov/faucets: package added to provide easy access to a BovFaucet

## 0.4.0

* @iov/core: Add disconnect method to IovReader
* @iov/tendermint-rpc: Add disconnect method to WebsocketClient
* @iov/ledger-bns: Improved USB connectivity due to hw-transport-node-hid upgrade

Breaking changes

* @iov/cli: wait() helper function removed
* @iov/ledger-bns: LedgerSimpleAddressKeyringEntry.startDeviceTracking() must be called
  before getting device state or calling createIdentity()/createTransactionSignature()
* The name field from the `getAccount` result data does not contain
  the chain ID anymore. Before

      [ { name: 'admin*test-chain-HexTMJ',
      address:
       Uint8Array [
         177,
         202, ...

  Now:

      [ { name: 'admin',
      address:
       Uint8Array [
         177,
         202, ...

## 0.3.1

* @iov/core: Export SetNameTx
* Improve Windows compatibility of build system and add Edge tests

## 0.3.0

* @iov/ledger-bns: Implement LedgerSimpleAddressKeyringEntry.canSign
* @iov/ledger-bns: Add LedgerSimpleAddressKeyringEntry.deviceState
* @iov/keycontrol: Encrypt UserProfile using XChaCha20-Poly1305
* @iov/crypto: Add support for unhardened Secp256k1 HD derivation
* @iov/cli: Add support for top level await

Breaking changes

* Due to an enhanced encryption mechanism, UserProfiles stored with
  IOV-Core 0.2.0 cannot be opened with 0.3.0. To migrate to the new
  version, extract the secret data using 0.2.0 and create a new
  UserProfile in 0.3.0.

## 0.2.0

Finalize library name, add documentation and open source

## 0.1.1

Expose type TransactionKind

## 0.1.0

The beginning of versioning

## 0.0.0

Initial development<|MERGE_RESOLUTION|>--- conflicted
+++ resolved
@@ -1,10 +1,6 @@
 # Changelog
 
-<<<<<<< HEAD
-## 0.14.0
-=======
 ## 0.13.1
->>>>>>> 759bc7a5
 
 @iov/ethereum: Allow querying of ERC20 token balances
 
