--- conflicted
+++ resolved
@@ -71,11 +71,7 @@
      * The identity is bound to one chain ID to encourage using different
      * keypairs on different chains.
      */
-<<<<<<< HEAD
-    createIdentity(walletId: WalletId, chainId: ChainId, options: Ed25519Keypair | ReadonlyArray<Slip10RawIndex> | number): Promise<Identity>;
-=======
-    createIdentity(walletId: WalletId, chainId: ChainId, options: Ed25519Keypair | readonly Slip10RawIndex[] | number): Promise<PublicIdentity>;
->>>>>>> 13e3a9d5
+    createIdentity(walletId: WalletId, chainId: ChainId, options: Ed25519Keypair | readonly Slip10RawIndex[] | number): Promise<Identity>;
     /** Assigns a label to one of the identities in the wallet with the given ID in the primary keyring */
     setIdentityLabel(identity: Identity, label: string | undefined): void;
     /**
@@ -84,19 +80,11 @@
      */
     getIdentityLabel(identity: Identity): string | undefined;
     /** Get identities of the wallet with the given ID in the primary keyring  */
-<<<<<<< HEAD
-    getIdentities(id: WalletId): ReadonlyArray<Identity>;
+    getIdentities(id: WalletId): readonly Identity[];
     /**
      * All identities of the primary keyring
      */
-    getAllIdentities(): ReadonlyArray<Identity>;
-=======
-    getIdentities(id: WalletId): readonly PublicIdentity[];
-    /**
-     * All identities of the primary keyring
-     */
-    getAllIdentities(): readonly PublicIdentity[];
->>>>>>> 13e3a9d5
+    getAllIdentities(): readonly Identity[];
     /**
      * Signs a transaction using the profile's primary keyring. The transaction's
      * creator field specifies the keypair to be used for signing.
