# Changelog

<<<<<<< HEAD
## 0.10.0

* @iov/bcp-types: `BcpTransactionResponse` now contains a `blockInfo` property
  that allows you to get block related data associated with the transactions
  and subscribing to updates. `metadata` was deprecated in favour of `blockInfo`.

Breaking changes

* @iov/bcp-types: An `Amount` is now a `quantity` expressed as a string, a
  `fractionalDigits` number and a `tokenTicker`. This replaces the `whole`,
  `fractional` pair. `BcpTicker` does not contain `sigFigs` anymore because
  it is not needed there. `BcpCoin` is now an `Amount` and a `BcpTicker`.
* @iov/bcp-types: Wrapper type `BcpNonce` was dropped from all interfaces
  in favour of just `Nonce`.
* @iov/bcp-types: `BcpConnection.getNonce`/`.watchNonce` now only accept
  `BcpAddressQuery` or `BcpPubkeyQuery` as argument type.
* @iov/crpto: the new types `Secp256k1Signature` and `ExtendedSecp256k1Signature` replace DER encoded signatures in `Secp256k1`.
* @iov/faucets: Remove `BovFaucet`. Use `IovFaucet` instead.
* @iov/keycontrol: `Secp256k1HdWallet.createTransactionSignature` now uses the custom fixed length encoding instead of DER to allow blockchains utilizing the recovery parameter.
=======
## 0.9.3

* @iov/bns: Add missing error propagation from `searchTx`/`listenTx` into `liveTx` stream.
>>>>>>> 7a84814f

## 0.9.2

* @iov/bns: Add `getHeader` and `watchHeaders` methods to access block headers

## 0.9.1

* @iov/stream: Generalize `streamPromise` to take a promise of an iterable
* @iov/bns: Fix order of events in `listenTx`. All history tx events are now emitted before updates.

## 0.9.0

* @iov/core: Export `Secp256k1HdWallet` and import by default in @iov/cli.
* @iov/faucets: Postpone removal of `BovFaucet` to 0.10.x

Breaking changes

* @iov/bcp-types: Rename `FungibleToken` to `Amount`
* @iov/bns: Re-generate BNS codec from weave v0.9.0 and adapt wrapper types.
* @iov/bns: Add support for blockchain and username NFTs
* @iov/crypto: Convert pubkey of Secp256k1Keypair into uncompressed format with prefix `04`.
* @iov/crypto: Secp256k1.createSignature/.verifySignature now comsume a message hash and do no hashing internally.
* @iov/dpos: Rename `Amount`/`parseAmount` to `Quantity`/`parseQuantity`
* @iov/keycontrol: Let `Secp256k1HdWallet` work on uncompressed pubkeys. Since `Secp256k1HdWallet`
  was not used yet, there is no migration for existing `Secp256k1HdWallet`.
* @iov/tendermint-types: Move types `PrivateKeyBundle`, `PrivateKeyBytes` into @iov/bns;
  split `Tag` into `BcpQueryTag` in @iov/bcp-types and `QueryTag` in @iov/tendermint-rpc;
  rename `TxQuery` into `BcpTxQuery` in @iov/bcp-types; make `SignatureBundle` available
  in @iov/tendermint-rcp only and rename to `VoteSignatureBundle`; move `buildTxQuery` into @iov/bns.
* @iov/tendermint-types: renamed to @iov/base-types

## 0.8.1

* @iov/dpos: Deduplicate `Serialization` from Lisk and RISE
* @iov/keycontrol: Add `Wallet.printableSecret` and `UserProfile.printableSecret`
* @iov/keycontrol: Add `HdPaths.bip44` and `HdPaths.metamaskHdKeyTree` HD path builders
* @iov/tendermint-rpc: Ensure transaction search results are sorted by height

## 0.8.0

* @iov/dpos: Add new package with shared code for Lisk and RISE. Don't use this directly. No code change necessary for users of @iov/lisk and @iov/rise.
* @iov/faucets: add `IovFaucet` to connect to the new faucet application
* @iov/keycontrol: add format versioning to `Wallet`, `Keyring`, keyring encryption and `UserProfile`

Deprecations

* @iov/faucets: `BovFaucet` is deprecated and will be removed in 0.9. Migrate to the `IovFaucet`.

Breaking changes

* @iov/lisk: LiskConnection.postTx does not wait for block anymore (analogue to RiseConnection.postTx),
  making it faster and more reliable. Transaction state tracking will improve in the future.
* Due to updates in all serialization formats, UserProfiles stored with
  earlier versions of IOV-Core cannot be opened with 0.8.0. To migrate to
  the new version, extract the secret data using an older version and
  create a new UserProfile in 0.8.0.

## 0.7.1

* @iov/lisk: Implement `LiskConnection.getTicker` and `.getAllTickers`
* @iov/rise: Implement `RiseConnection.getTicker` and `.getAllTickers`

## 0.7.0

* @iov/bcp-types: optional field `expectedChainId` added to `ChainConnector`
* @iov/bcp-types: `BcpConnection.getAccount` can now be called with a pubkey input
* @iov/bcp-types: `TxReadCodec` and all its implementations now contain a `isValidAddress` method
* @iov/core: `MultiChainSigner.addChain` now returns chain information of the chain added
* @iov/lisk: new package to connect to the Lisk blockchain
* @iov/rise: new package to connect to the RISE blockchain
* @iov/encoding: bech32 encoding support for address bytes
* @iov/keycontrol: `UserProfile.setEntry()` now returns `WalletInfo` of new wallet added, for ease of use

Breaking changes

* @iov/bcp-types: `Address` is now a `string` instead of an `Uint8Array`
* @iov/bcp-types: `BcpTransactionResponse.metadata.success` was removed since failures are reported as promise rejections
* @iov/bcp-types: `Nonce` is now implemented by `Int53` from @iov/encoding instead of `Long`
* @iov/bns: `Client` was renamed to `BnsConnection`. The `connect()` function was renamed to `BnsConnection.establish()`
* @iov/core: rename `IovWriter` to `MultiChainSigner`
* @iov/core: rename the getter `reader` to `connection` in `MultiChainSigner`
* @iov/faucets: `BovFaucet.credit` now expects an address in bech32 format
* @iov/keycontrol: `Ed25519KeyringEntry` now takes a keypair as an argument in `createIdentity()`
* @iov/keycontrol: `Ed25519SimpleAddressKeyringEntry` was removed in favour of `Ed25519HdWallet` together with `HdPaths.simpleAddress`
* @iov/keycontrol: in `UserProfile`, `.entriesCount`, `.entryLabels` and `.entryIds` have been merged into `.wallets`
* @iov/keycontrol: in `UserProfile`, `.setEntryLabel`, `.createIdentity`, `.setIdentityLabel`, `.getIdentities`, `.signTransaction`, `.appendSignature` now only accept string IDs for the entry/wallet argument
* @iov/keycontrol: `DefaultValueProducer` and `ValueAndUpdates` moved into @iov/stream
* @iov/keycontrol: `KeyringEntry.createIdentity` now takes a required options argument of type `Ed25519KeyringEntry | ReadonlyArray<Slip10RawIndex> | number`
* @iov/keycontrol: rename symbols to `Wallet`, `WalletId`, `WalletImplementationIdString`, `WalletSerializationString`
* @iov/keycontrol: rename `Ed25519KeyringEntry` to `Ed25519WalletId`
* @iov/keycontrol: in `Keyring`, rename `.getEntries/.getEntryById` to `.getWallets/.getWallet`
* @iov/keycontrol: in `Keyring`, remove obsolete `.getEntryByIndex`
* @iov/keycontrol: in `UserProfile`, rename `.addEntry/.setEntryLabel` to `.addWallet/.setWalletLabel`
* @iov/ledger-bns: in `LedgerSimpleAddressKeyringEntry`, `.createIdentity` takes an index argument
* @iov/ledger-bns: rename `LedgerSimpleAddressKeyringEntry` to `LedgerSimpleAddressWallet`
* Due to updates in the Keyring serialization, UserProfiles stored with
  earlier versions of IOV-Core cannot be opened with 0.7.0. To migrate to
  the new version, extract the secret data using an older version and
  create a new UserProfile in 0.7.0.

## 0.6.1

* @iov/keycontrol: add Ed25519HdWallet and Secp256k1HdWallet that work like Ed25519SimpleAddressKeyringEntry but allow derivation of arbirtary SLIP-0010 paths
* @iov/core: move ChainConnector into @iov/bcp-types to avoid new chains to depend on @iov/core
* @iov/bcp-types: various refactorings to improve multi chain support

Other notes

* The new name for keyring entries is "wallet". A keyring contains multiple wallets. This transition was started
  with the intoduction of Ed25519HdWallet and Secp256k1HdWallet and other incompatible API changes will follow in 0.7.
* We welcome our first external code contributor @SpasZahariev! If you want to get familiar woth the codebase,
  check the issues labeled with "good first issue".

## 0.6.0

* @iov/core: expose Ed25519KeyringEntry
* @iov/keycontrol: refactor entry ID generation
* @iov/bcp-types: rename interface IovReader -> BcpConnection
* @iov/bcp-types: make BcpConnection.chainId() synchronous for easier use by clients
* @iov/bns: expose transaction result
* @iov/bns: expose atomic swap queries on the bns client
* @iov/bns: transaction search can handle unlimited number of results

Breaking changes

* Due to updates in the Keyring serialization, UserProfiles stored with
  earlier versions of IOV-Core cannot be opened with 0.6.0. To migrate to
  the new version, extract the secret data using an older version and
  create a new UserProfile in 0.6.0.

## 0.5.4

* @iov/cli: fix global installation support

## 0.5.3

* @iov/core and @iov/keycontrol: use strict types for keyring entry IDs

## 0.5.2

* @iov/bns: increase transaction search results to 100 items
* @iov/core and @iov/keycontrol: add keyring entry IDs
* @iov/keycontrol: ensure Ed25519SimpleAddressKeyringEntry.fromEntropyWithCurve/ and .fromMnemonicWithCurve return the correct type

**Note: this version was published with an outdated build
and should not be used**

## 0.5.1

* @iov/bns: expose transaction IDs

## 0.5.0

* @iov/bns: Add support of listening to change events, watching accounts, txs
* @iov/core: Simplify construction of IovWriter
* @iov/crypto: Rename all `Slip0010*` symbols to `Slip10*`
* @iov/crypto: Fix keypair representation of Secp256k1.makeKeypair
* @iov/tendermint: Add support for subscribing to events

Breaking changes

* Due to multi curve support in keyring entries, UserProfiles stored with
  earlier versions of IOV-Core cannot be opened with 0.5.0. To migrate to
  the new version, extract the secret data using 0.4.1 and create a new
  UserProfile in 0.5.0.
* The IovWriter construction is changed. You can probably save a line there.
  Please look at @iov/core README to see how to build it.

## 0.4.1

* @iov/faucets: package added to provide easy access to a BovFaucet

## 0.4.0

* @iov/core: Add disconnect method to IovReader
* @iov/tendermint-rpc: Add disconnect method to WebsocketClient
* @iov/ledger-bns: Improved USB connectivity due to hw-transport-node-hid upgrade

Breaking changes

* @iov/cli: wait() helper function removed
* @iov/ledger-bns: LedgerSimpleAddressKeyringEntry.startDeviceTracking() must be called
  before getting device state or calling createIdentity()/createTransactionSignature()
* The name field from the `getAccount` result data does not contain
  the chain ID anymore. Before

      [ { name: 'admin*test-chain-HexTMJ',
      address:
       Uint8Array [
         177,
         202, ...

  Now:

      [ { name: 'admin',
      address:
       Uint8Array [
         177,
         202, ...

## 0.3.1

* @iov/core: Export SetNameTx
* Improve Windows compatibility of build system and add Edge tests

## 0.3.0

* @iov/ledger-bns: Implement LedgerSimpleAddressKeyringEntry.canSign
* @iov/ledger-bns: Add LedgerSimpleAddressKeyringEntry.deviceState
* @iov/keycontrol: Encrypt UserProfile using XChaCha20-Poly1305
* @iov/crypto: Add support for unhardened Secp256k1 HD derivation
* @iov/cli: Add support for top level await

Breaking changes

* Due to an enhanced encryption mechanism, UserProfiles stored with
  IOV-Core 0.2.0 cannot be opened with 0.3.0. To migrate to the new
  version, extract the secret data using 0.2.0 and create a new
  UserProfile in 0.3.0.

## 0.2.0

Finalize library name, add documentation and open source

## 0.1.1

Expose type TransactionKind

## 0.1.0

The beginning of versioning

## 0.0.0

Initial development<|MERGE_RESOLUTION|>--- conflicted
+++ resolved
@@ -1,6 +1,5 @@
 # Changelog
 
-<<<<<<< HEAD
 ## 0.10.0
 
 * @iov/bcp-types: `BcpTransactionResponse` now contains a `blockInfo` property
@@ -20,11 +19,10 @@
 * @iov/crpto: the new types `Secp256k1Signature` and `ExtendedSecp256k1Signature` replace DER encoded signatures in `Secp256k1`.
 * @iov/faucets: Remove `BovFaucet`. Use `IovFaucet` instead.
 * @iov/keycontrol: `Secp256k1HdWallet.createTransactionSignature` now uses the custom fixed length encoding instead of DER to allow blockchains utilizing the recovery parameter.
-=======
+
 ## 0.9.3
 
 * @iov/bns: Add missing error propagation from `searchTx`/`listenTx` into `liveTx` stream.
->>>>>>> 7a84814f
 
 ## 0.9.2
 
