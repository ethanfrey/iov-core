{
  "name": "@iov/cli",
  "version": "0.10.3",
  "description": "Command line interface for iov core",
  "author": "IOV SAS <admin@iov.one>",
  "license": "Apache-2.0",
  "repository": {
    "type": "git",
    "url": "https://github.com/iov-one/iov-core/tree/master/packages/iov-cli"
  },
  "publishConfig": {
    "access": "public"
  },
  "scripts": {
    "format": "prettier --write --loglevel warn \"./src/**/*.ts\"",
    "lint": "cross-env-shell \"tslint -t verbose --project . ${TSLINT_FLAGS}\"",
    "prebuild": "yarn format",
    "build": "tsc",
    "build-or-skip": "[ -n \"$SKIP_BUILD\" ] || yarn build",
    "test-node": "node jasmine-testrunner.js",
    "test-bin": "yarn build-or-skip && ./bin/iov-cli --selftest",
    "test": "yarn build-or-skip && yarn test-node"
  },
  "bin": {
    "iov-cli": "bin/iov-cli"
  },
  "dependencies": {
<<<<<<< HEAD
    "@iov/bns": "^0.10.2",
    "@iov/core": "^0.10.2",
=======
    "@iov/core": "^0.10.3",
>>>>>>> 5033d57a
    "@iov/faucets": "^0.10.2",
    "argparse": "^1.0.10",
    "babylon": "^6.18.0",
    "colors": "^1.3.0",
    "diff": "^3.5.0",
    "leveldown": "^4.0.1",
    "recast": "^0.15.3",
    "ts-node": "^7.0.0",
    "typescript": "~3.1"
  },
  "devDependencies": {
    "@types/argparse": "^1.0.34",
    "@types/babylon": "^6.16.3",
    "@types/diff": "^3.5.1"
  }
}<|MERGE_RESOLUTION|>--- conflicted
+++ resolved
@@ -25,12 +25,8 @@
     "iov-cli": "bin/iov-cli"
   },
   "dependencies": {
-<<<<<<< HEAD
     "@iov/bns": "^0.10.2",
-    "@iov/core": "^0.10.2",
-=======
     "@iov/core": "^0.10.3",
->>>>>>> 5033d57a
     "@iov/faucets": "^0.10.2",
     "argparse": "^1.0.10",
     "babylon": "^6.18.0",
