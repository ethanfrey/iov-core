--- conflicted
+++ resolved
@@ -25,8 +25,50 @@
 import { IpPortString, TxBytes, TxHash, ValidatorPubkey, ValidatorSignature } from "../types";
 import { hashTx } from "./hasher";
 
-<<<<<<< HEAD
-=======
+interface AbciInfoResult {
+  readonly response: RpcAbciInfoResponse;
+}
+
+interface RpcAbciInfoResponse {
+  readonly data?: string;
+  readonly last_block_height?: IntegerString;
+  readonly last_block_app_hash?: Base64String;
+}
+
+function decodeAbciInfo(data: RpcAbciInfoResponse): responses.AbciInfoResponse {
+  return {
+    data: data.data,
+    lastBlockHeight: may(Integer.parse, data.last_block_height),
+    lastBlockAppHash: may(Base64.decode, data.last_block_app_hash),
+  };
+}
+
+interface AbciQueryResult {
+  readonly response: RpcAbciQueryResponse;
+}
+
+interface RpcAbciQueryResponse {
+  readonly key: Base64String;
+  readonly value?: Base64String;
+  readonly proof?: Base64String;
+  readonly height?: IntegerString;
+  readonly index?: IntegerString;
+  readonly code?: IntegerString; // only for errors
+  readonly log?: string;
+}
+
+function decodeAbciQuery(data: RpcAbciQueryResponse): responses.AbciQueryResponse {
+  return {
+    key: Base64.decode(optional(data.key, "" as Base64String)),
+    value: Base64.decode(optional(data.value, "" as Base64String)),
+    // proof: may(Base64.decode, data.proof),
+    height: may(Integer.parse, data.height),
+    code: may(Integer.parse, data.code),
+    index: may(Integer.parse, data.index),
+    log: data.log,
+  };
+}
+
 // yes, a different format for status and dump consensus state
 interface RpcPubkey {
   readonly type: string;
@@ -44,31 +86,6 @@
   throw new Error(`unknown pubkey type: ${data.type}`);
 }
 
-type RpcSignature = Base64String;
-
-function decodeSignature(data: RpcSignature): ValidatorSignature {
-  return {
-    algorithm: "ed25519",
-    data: Base64.decode(assertNotEmpty(data)),
-  };
-}
-
-interface RpcTag {
-  readonly key: Base64String;
-  readonly value: Base64String;
-}
-
-function decodeTag(data: RpcTag): responses.Tag {
-  return {
-    key: Base64.decode(assertNotEmpty(data.key)),
-    value: Base64.decode(assertNotEmpty(data.value)),
-  };
-}
-
-function decodeTags(tags: readonly RpcTag[]): readonly responses.Tag[] {
-  return assertArray(tags).map(decodeTag);
-}
-
 // for evidence, block results, etc.
 interface RpcValidatorUpdate {
   readonly address: HexString;
@@ -78,21 +95,324 @@
 
 function decodeValidatorUpdate(data: RpcValidatorUpdate): responses.Validator {
   return {
-    pubkey: decodePubkey(assertSet(data.pub_key)),
+    pubkey: decodePubkey(assertObject(data.pub_key)),
     votingPower: Integer.parse(assertNotEmpty(data.voting_power)),
     address: Hex.decode(assertNotEmpty(data.address)),
   };
 }
 
-// for validators
-interface RpcValidatorData extends RpcValidatorUpdate {
-  readonly accum?: IntegerString;
-}
-
-function decodeValidatorData(data: RpcValidatorData): responses.Validator {
-  return {
-    ...decodeValidatorUpdate(data),
-    accum: may(Integer.parse, data.accum),
+interface RpcTag {
+  readonly key: Base64String;
+  readonly value: Base64String;
+}
+
+function decodeTag(data: RpcTag): responses.Tag {
+  return {
+    key: Base64.decode(assertNotEmpty(data.key)),
+    value: Base64.decode(assertNotEmpty(data.value)),
+  };
+}
+
+function decodeTags(tags: readonly RpcTag[]): readonly responses.Tag[] {
+  return assertArray(tags).map(decodeTag);
+}
+
+interface RpcTxData {
+  readonly code?: number;
+  readonly log?: string;
+  readonly data?: Base64String;
+  readonly tags?: readonly RpcTag[];
+}
+
+function decodeTxData(data: RpcTxData): responses.TxData {
+  return {
+    data: may(Base64.decode, data.data),
+    log: data.log,
+    code: Integer.parse(assertNumber(optional<number>(data.code, 0))),
+    tags: may(decodeTags, data.tags),
+  };
+}
+
+interface RpcBlockSizeParams {
+  readonly max_bytes: IntegerString;
+  readonly max_gas: IntegerString;
+}
+
+function decodeBlockSizeParams(data: RpcBlockSizeParams): responses.BlockParams {
+  return {
+    maxBytes: Integer.parse(assertNotEmpty(data.max_bytes)),
+    maxGas: Integer.parse(assertNotEmpty(data.max_gas)),
+  };
+}
+
+interface RpcEvidenceParams {
+  readonly max_age: IntegerString;
+}
+
+function decodeEvidenceParams(data: RpcEvidenceParams): responses.EvidenceParams {
+  return {
+    maxAge: Integer.parse(assertNotEmpty(data.max_age)),
+  };
+}
+
+/**
+ * Example data:
+ * {
+ *   "block_size": {
+ *     "max_bytes": "22020096",
+ *     "max_gas": "-1"
+ *   },
+ *   "evidence": {
+ *     "max_age": "100000"
+ *   },
+ *   "validator": {
+ *     "pub_key_types": [
+ *       "ed25519"
+ *     ]
+ *   }
+ * }
+ */
+interface RpcConsensusParams {
+  readonly block_size: RpcBlockSizeParams;
+  readonly evidence: RpcEvidenceParams;
+}
+
+function decodeConsensusParams(data: RpcConsensusParams): responses.ConsensusParams {
+  return {
+    block: decodeBlockSizeParams(assertObject(data.block_size)),
+    evidence: decodeEvidenceParams(assertObject(data.evidence)),
+  };
+}
+
+interface RpcBlockResultsResponse {
+  readonly height: IntegerString;
+  readonly results: {
+    readonly DeliverTx: readonly RpcTxData[];
+    readonly EndBlock: {
+      readonly validator_updates?: readonly RpcValidatorUpdate[];
+      readonly consensus_param_updates?: RpcConsensusParams;
+      readonly tags?: readonly RpcTag[];
+    };
+  };
+}
+
+function decodeBlockResults(data: RpcBlockResultsResponse): responses.BlockResultsResponse {
+  const res = optional(data.results.DeliverTx, [] as readonly RpcTxData[]);
+  const end = data.results.EndBlock;
+  const validators = optional(end.validator_updates, [] as readonly RpcValidatorUpdate[]);
+  return {
+    height: Integer.parse(assertNotEmpty(data.height)),
+    results: assertArray(res).map(decodeTxData),
+    endBlock: {
+      validatorUpdates: assertArray(validators).map(decodeValidatorUpdate),
+      consensusUpdates: may(decodeConsensusParams, end.consensus_param_updates),
+      tags: may(decodeTags, end.tags),
+    },
+  };
+}
+
+interface RpcBlockId {
+  readonly hash: HexString;
+  readonly parts: {
+    readonly total: IntegerString;
+    readonly hash: HexString;
+  };
+}
+
+function decodeBlockId(data: RpcBlockId): responses.BlockId {
+  return {
+    hash: Encoding.fromHex(assertNotEmpty(data.hash)),
+    parts: {
+      total: Integer.parse(assertNotEmpty(data.parts.total)),
+      hash: Encoding.fromHex(assertNotEmpty(data.parts.hash)),
+    },
+  };
+}
+
+interface RpcHeader {
+  readonly chain_id: string;
+  readonly height: IntegerString;
+  readonly time: DateTimeString;
+  readonly num_txs: IntegerString;
+  readonly last_block_id: RpcBlockId;
+  readonly total_txs: IntegerString;
+
+  // merkle roots for proofs
+  readonly app_hash: HexString;
+  readonly consensus_hash: HexString;
+  readonly data_hash: HexString;
+  readonly evidence_hash: HexString;
+  readonly last_commit_hash: HexString;
+  readonly last_results_hash: HexString;
+  readonly validators_hash: HexString;
+}
+
+function decodeHeader(data: RpcHeader): responses.Header {
+  return {
+    chainId: assertNotEmpty(data.chain_id),
+    height: Integer.parse(assertNotEmpty(data.height)),
+    time: DateTime.decode(assertNotEmpty(data.time)),
+    numTxs: Integer.parse(assertNotEmpty(data.num_txs)),
+    totalTxs: Integer.parse(assertNotEmpty(data.total_txs)),
+    lastBlockId: decodeBlockId(data.last_block_id),
+
+    appHash: Encoding.fromHex(assertNotEmpty(data.app_hash)),
+    consensusHash: Encoding.fromHex(assertNotEmpty(data.consensus_hash)),
+    dataHash: Encoding.fromHex(assertSet(data.data_hash)),
+    evidenceHash: Encoding.fromHex(assertSet(data.evidence_hash)),
+    lastCommitHash: Encoding.fromHex(assertNotEmpty(data.last_commit_hash)),
+    lastResultsHash: Encoding.fromHex(assertSet(data.last_results_hash)),
+    validatorsHash: Encoding.fromHex(assertNotEmpty(data.validators_hash)),
+  };
+}
+
+interface RpcBlockMeta {
+  readonly block_id: RpcBlockId;
+  readonly header: RpcHeader;
+}
+
+function decodeBlockMeta(data: RpcBlockMeta): responses.BlockMeta {
+  return {
+    blockId: decodeBlockId(data.block_id),
+    header: decodeHeader(data.header),
+  };
+}
+
+interface RpcBlockchainResponse {
+  readonly last_height: IntegerString;
+  readonly block_metas: readonly RpcBlockMeta[];
+}
+
+function decodeBlockchain(data: RpcBlockchainResponse): responses.BlockchainResponse {
+  return {
+    lastHeight: Integer.parse(assertNotEmpty(data.last_height)),
+    blockMetas: assertArray(data.block_metas).map(decodeBlockMeta),
+  };
+}
+
+interface RpcBroadcastTxSyncResponse extends RpcTxData {
+  readonly hash: HexString;
+}
+
+function decodeBroadcastTxSync(data: RpcBroadcastTxSyncResponse): responses.BroadcastTxSyncResponse {
+  return {
+    ...decodeTxData(data),
+    hash: Encoding.fromHex(assertNotEmpty(data.hash)) as TxHash,
+  };
+}
+
+interface RpcBroadcastTxCommitResponse {
+  readonly height?: IntegerString;
+  readonly hash: HexString;
+  readonly check_tx: RpcTxData;
+  readonly deliver_tx?: RpcTxData;
+}
+
+function decodeBroadcastTxCommit(data: RpcBroadcastTxCommitResponse): responses.BroadcastTxCommitResponse {
+  return {
+    height: may(Integer.parse, data.height),
+    hash: Encoding.fromHex(assertNotEmpty(data.hash)) as TxHash,
+    checkTx: decodeTxData(assertObject(data.check_tx)),
+    deliverTx: may(decodeTxData, data.deliver_tx),
+  };
+}
+
+type RpcSignature = Base64String;
+
+function decodeSignature(data: RpcSignature): ValidatorSignature {
+  return {
+    algorithm: "ed25519",
+    data: Base64.decode(assertNotEmpty(data)),
+  };
+}
+
+interface RpcVote {
+  readonly type: number;
+  readonly validator_address: HexString;
+  readonly validator_index: IntegerString;
+  readonly height: IntegerString;
+  readonly round: IntegerString;
+  readonly timestamp: DateTimeString;
+  readonly block_id: RpcBlockId;
+  readonly signature: RpcSignature;
+}
+
+function decodeVote(data: RpcVote): responses.Vote {
+  return {
+    type: Integer.parse(assertNumber(data.type)),
+    validatorAddress: Encoding.fromHex(assertNotEmpty(data.validator_address)),
+    validatorIndex: Integer.parse(assertNotEmpty(data.validator_index)),
+    height: Integer.parse(assertNotEmpty(data.height)),
+    round: Integer.parse(assertNotEmpty(data.round)),
+    timestamp: DateTime.decode(assertNotEmpty(data.timestamp)),
+    blockId: decodeBlockId(assertObject(data.block_id)),
+    signature: decodeSignature(assertNotEmpty(data.signature)),
+  };
+}
+
+interface RpcCommit {
+  readonly block_id: RpcBlockId;
+  readonly precommits: readonly RpcVote[];
+}
+
+function decodeCommit(data: RpcCommit): responses.Commit {
+  return {
+    blockId: decodeBlockId(assertObject(data.block_id)),
+    precommits: assertArray(data.precommits).map(decodeVote),
+  };
+}
+
+interface RpcCommitResponse {
+  readonly signed_header: {
+    readonly header: RpcHeader;
+    readonly commit: RpcCommit;
+  };
+  readonly canonical: boolean;
+}
+
+function decodeCommitResponse(data: RpcCommitResponse): responses.CommitResponse {
+  return {
+    canonical: assertBoolean(data.canonical),
+    header: decodeHeader(data.signed_header.header),
+    commit: decodeCommit(data.signed_header.commit),
+  };
+}
+
+interface RpcValidatorGenesis {
+  readonly pub_key: RpcPubkey;
+  readonly power: IntegerString;
+  readonly name?: string;
+}
+
+function decodeValidatorGenesis(data: RpcValidatorGenesis): responses.Validator {
+  return {
+    pubkey: decodePubkey(assertObject(data.pub_key)),
+    votingPower: Integer.parse(assertNotEmpty(data.power)),
+    name: data.name,
+  };
+}
+
+interface RpcGenesisResponse {
+  readonly genesis_time: DateTimeString;
+  readonly chain_id: string;
+  readonly consensus_params: RpcConsensusParams;
+  readonly validators: readonly RpcValidatorGenesis[];
+  readonly app_hash: HexString;
+  readonly app_state: {} | undefined;
+}
+
+interface GenesisResult {
+  readonly genesis: RpcGenesisResponse;
+}
+
+function decodeGenesis(data: RpcGenesisResponse): responses.GenesisResponse {
+  return {
+    genesisTime: DateTime.decode(assertNotEmpty(data.genesis_time)),
+    chainId: assertNotEmpty(data.chain_id),
+    consensusParams: decodeConsensusParams(data.consensus_params),
+    validators: assertArray(data.validators).map(decodeValidatorGenesis),
+    appHash: Encoding.fromHex(assertSet(data.app_hash)), // empty string in kvstore app
+    appState: data.app_state,
   };
 }
 
@@ -105,25 +425,80 @@
 
 function decodeValidatorInfo(data: RpcValidatorInfo): responses.Validator {
   return {
-    pubkey: decodePubkey(assertSet(data.pub_key)),
+    pubkey: decodePubkey(assertObject(data.pub_key)),
     votingPower: Integer.parse(assertNotEmpty(data.voting_power)),
     address: Encoding.fromHex(assertNotEmpty(data.address)),
   };
 }
 
-interface RpcTxData {
-  readonly code?: number;
-  readonly log?: string;
-  readonly data?: Base64String;
-  readonly tags?: readonly RpcTag[];
-}
-
-function decodeTxData(data: RpcTxData): responses.TxData {
-  return {
-    data: may(Base64.decode, data.data),
-    log: data.log,
-    code: Integer.parse(assertNumber(optional<number>(data.code, 0))),
-    tags: may(decodeTags, data.tags),
+interface RpcNodeInfo {
+  readonly id: HexString;
+  readonly listen_addr: IpPortString;
+  readonly network: string;
+  readonly version: string;
+  readonly channels: string; // ???
+  readonly moniker: string;
+  readonly protocol_version: {
+    readonly p2p: IntegerString;
+    readonly block: IntegerString;
+    readonly app: IntegerString;
+  };
+  /**
+   * Additional information. E.g.
+   * {
+   *   "tx_index": "on",
+   *   "rpc_address":"tcp://0.0.0.0:26657"
+   * }
+   */
+  readonly other: object;
+}
+
+function decodeNodeInfo(data: RpcNodeInfo): responses.NodeInfo {
+  return {
+    id: Encoding.fromHex(assertNotEmpty(data.id)),
+    listenAddr: assertNotEmpty(data.listen_addr),
+    network: assertNotEmpty(data.network),
+    version: assertNotEmpty(data.version),
+    channels: assertNotEmpty(data.channels),
+    moniker: assertNotEmpty(data.moniker),
+    other: dictionaryToStringMap(data.other),
+    protocolVersion: {
+      app: Integer.parse(assertNotEmpty(data.protocol_version.app)),
+      block: Integer.parse(assertNotEmpty(data.protocol_version.block)),
+      p2p: Integer.parse(assertNotEmpty(data.protocol_version.p2p)),
+    },
+  };
+}
+
+interface RpcSyncInfo {
+  readonly latest_block_hash: HexString;
+  readonly latest_app_hash: HexString;
+  readonly latest_block_height: IntegerString;
+  readonly latest_block_time: DateTimeString;
+  readonly catching_up: boolean;
+}
+
+function decodeSyncInfo(data: RpcSyncInfo): responses.SyncInfo {
+  return {
+    latestBlockHash: Encoding.fromHex(assertNotEmpty(data.latest_block_hash)),
+    latestAppHash: Encoding.fromHex(assertNotEmpty(data.latest_app_hash)),
+    latestBlockTime: DateTime.decode(assertNotEmpty(data.latest_block_time)),
+    latestBlockHeight: Integer.parse(assertNotEmpty(data.latest_block_height)),
+    catchingUp: assertBoolean(data.catching_up),
+  };
+}
+
+interface RpcStatusResponse {
+  readonly node_info: RpcNodeInfo;
+  readonly sync_info: RpcSyncInfo;
+  readonly validator_info: RpcValidatorInfo;
+}
+
+function decodeStatus(data: RpcStatusResponse): responses.StatusResponse {
+  return {
+    nodeInfo: decodeNodeInfo(data.node_info),
+    syncInfo: decodeSyncInfo(data.sync_info),
+    validatorInfo: decodeValidatorInfo(data.validator_info),
   };
 }
 
@@ -164,316 +539,6 @@
   };
 }
 
->>>>>>> c7fe8d75
-interface AbciInfoResult {
-  readonly response: RpcAbciInfoResponse;
-}
-
-interface RpcAbciInfoResponse {
-  readonly data?: string;
-  readonly last_block_height?: IntegerString;
-  readonly last_block_app_hash?: Base64String;
-}
-
-function decodeAbciInfo(data: RpcAbciInfoResponse): responses.AbciInfoResponse {
-  return {
-    data: data.data,
-    lastBlockHeight: may(Integer.parse, data.last_block_height),
-    lastBlockAppHash: may(Base64.decode, data.last_block_app_hash),
-  };
-}
-
-interface AbciQueryResult {
-  readonly response: RpcAbciQueryResponse;
-}
-
-interface RpcAbciQueryResponse {
-  readonly key: Base64String;
-  readonly value?: Base64String;
-  readonly proof?: Base64String;
-  readonly height?: IntegerString;
-  readonly index?: IntegerString;
-  readonly code?: IntegerString; // only for errors
-  readonly log?: string;
-}
-
-function decodeAbciQuery(data: RpcAbciQueryResponse): responses.AbciQueryResponse {
-  return {
-    key: Base64.decode(optional(data.key, "" as Base64String)),
-    value: Base64.decode(optional(data.value, "" as Base64String)),
-    // proof: may(Base64.decode, data.proof),
-    height: may(Integer.parse, data.height),
-    code: may(Integer.parse, data.code),
-    index: may(Integer.parse, data.index),
-    log: data.log,
-  };
-}
-
-<<<<<<< HEAD
-// yes, a different format for status and dump consensus state
-interface RpcPubkey {
-  readonly type: string;
-  readonly value: Base64String;
-}
-
-function decodePubkey(data: RpcPubkey): ValidatorPubkey {
-  if (data.type === "tendermint/PubKeyEd25519") {
-    // go-amino special code
-    return {
-      algorithm: "ed25519",
-      data: Base64.decode(assertNotEmpty(data.value)),
-    };
-  }
-  throw new Error(`unknown pubkey type: ${data.type}`);
-}
-
-// for evidence, block results, etc.
-interface RpcValidatorUpdate {
-  readonly address: HexString;
-  readonly pub_key: RpcPubkey;
-  readonly voting_power: IntegerString;
-}
-
-function decodeValidatorUpdate(data: RpcValidatorUpdate): responses.Validator {
-  return {
-    pubkey: decodePubkey(assertObject(data.pub_key)),
-    votingPower: Integer.parse(assertNotEmpty(data.voting_power)),
-    address: Hex.decode(assertNotEmpty(data.address)),
-  };
-}
-interface RpcTag {
-  readonly key: Base64String;
-  readonly value: Base64String;
-}
-
-function decodeTag(data: RpcTag): responses.Tag {
-  return {
-    key: Base64.decode(assertNotEmpty(data.key)),
-    value: Base64.decode(assertNotEmpty(data.value)),
-  };
-}
-
-function decodeTags(tags: readonly RpcTag[]): readonly responses.Tag[] {
-  return assertArray(tags).map(decodeTag);
-}
-
-interface RpcTxData {
-  readonly code?: number;
-  readonly log?: string;
-  readonly data?: Base64String;
-  readonly tags?: readonly RpcTag[];
-}
-
-function decodeTxData(data: RpcTxData): responses.TxData {
-  return {
-    data: may(Base64.decode, data.data),
-    log: data.log,
-    code: Integer.parse(assertNumber(optional<number>(data.code, 0))),
-    tags: may(decodeTags, data.tags),
-  };
-}
-
-interface RpcBlockSizeParams {
-  readonly max_bytes: IntegerString;
-  readonly max_gas: IntegerString;
-}
-
-function decodeBlockSizeParams(data: RpcBlockSizeParams): responses.BlockParams {
-  return {
-    maxBytes: Integer.parse(assertNotEmpty(data.max_bytes)),
-    maxGas: Integer.parse(assertNotEmpty(data.max_gas)),
-  };
-}
-
-interface RpcEvidenceParams {
-  readonly max_age: IntegerString;
-}
-
-function decodeEvidenceParams(data: RpcEvidenceParams): responses.EvidenceParams {
-  return {
-    maxAge: Integer.parse(assertNotEmpty(data.max_age)),
-  };
-}
-
-/**
- * Example data:
- * {
- *   "block_size": {
- *     "max_bytes": "22020096",
- *     "max_gas": "-1"
- *   },
- *   "evidence": {
- *     "max_age": "100000"
- *   },
- *   "validator": {
- *     "pub_key_types": [
- *       "ed25519"
- *     ]
- *   }
- * }
- */
-interface RpcConsensusParams {
-  readonly block_size: RpcBlockSizeParams;
-  readonly evidence: RpcEvidenceParams;
-}
-
-function decodeConsensusParams(data: RpcConsensusParams): responses.ConsensusParams {
-  return {
-    block: decodeBlockSizeParams(assertObject(data.block_size)),
-    evidence: decodeEvidenceParams(assertObject(data.evidence)),
-  };
-}
-
-interface RpcBlockResultsResponse {
-  readonly height: IntegerString;
-  readonly results: {
-    readonly DeliverTx: readonly RpcTxData[];
-    readonly EndBlock: {
-      readonly validator_updates?: readonly RpcValidatorUpdate[];
-      readonly consensus_param_updates?: RpcConsensusParams;
-      readonly tags?: readonly RpcTag[];
-    };
-  };
-}
-
-function decodeBlockResults(data: RpcBlockResultsResponse): responses.BlockResultsResponse {
-  const res = optional(data.results.DeliverTx, [] as readonly RpcTxData[]);
-  const end = data.results.EndBlock;
-  const validators = optional(end.validator_updates, [] as readonly RpcValidatorUpdate[]);
-  return {
-    height: Integer.parse(assertNotEmpty(data.height)),
-    results: assertArray(res).map(decodeTxData),
-    endBlock: {
-      validatorUpdates: assertArray(validators).map(decodeValidatorUpdate),
-      consensusUpdates: may(decodeConsensusParams, end.consensus_param_updates),
-      tags: may(decodeTags, end.tags),
-    },
-  };
-}
-
-interface RpcBlockId {
-  readonly hash: HexString;
-  readonly parts: {
-    readonly total: IntegerString;
-    readonly hash: HexString;
-  };
-}
-
-function decodeBlockId(data: RpcBlockId): responses.BlockId {
-  return {
-    hash: Encoding.fromHex(assertNotEmpty(data.hash)),
-    parts: {
-      total: Integer.parse(assertNotEmpty(data.parts.total)),
-      hash: Encoding.fromHex(assertNotEmpty(data.parts.hash)),
-    },
-  };
-}
-
-interface RpcHeader {
-  readonly chain_id: string;
-  readonly height: IntegerString;
-  readonly time: DateTimeString;
-  readonly num_txs: IntegerString;
-  readonly last_block_id: RpcBlockId;
-  readonly total_txs: IntegerString;
-
-  // merkle roots for proofs
-  readonly app_hash: HexString;
-  readonly consensus_hash: HexString;
-  readonly data_hash: HexString;
-  readonly evidence_hash: HexString;
-  readonly last_commit_hash: HexString;
-  readonly last_results_hash: HexString;
-  readonly validators_hash: HexString;
-}
-
-function decodeHeader(data: RpcHeader): responses.Header {
-  return {
-    chainId: assertNotEmpty(data.chain_id),
-    height: Integer.parse(assertNotEmpty(data.height)),
-    time: DateTime.decode(assertNotEmpty(data.time)),
-    numTxs: Integer.parse(assertNotEmpty(data.num_txs)),
-    totalTxs: Integer.parse(assertNotEmpty(data.total_txs)),
-    lastBlockId: decodeBlockId(data.last_block_id),
-
-    appHash: Encoding.fromHex(assertNotEmpty(data.app_hash)),
-    consensusHash: Encoding.fromHex(assertNotEmpty(data.consensus_hash)),
-    dataHash: Encoding.fromHex(assertSet(data.data_hash)),
-    evidenceHash: Encoding.fromHex(assertSet(data.evidence_hash)),
-    lastCommitHash: Encoding.fromHex(assertNotEmpty(data.last_commit_hash)),
-    lastResultsHash: Encoding.fromHex(assertSet(data.last_results_hash)),
-    validatorsHash: Encoding.fromHex(assertNotEmpty(data.validators_hash)),
-  };
-}
-
-interface RpcBlockMeta {
-  readonly block_id: RpcBlockId;
-  readonly header: RpcHeader;
-}
-
-function decodeBlockMeta(data: RpcBlockMeta): responses.BlockMeta {
-  return {
-    blockId: decodeBlockId(data.block_id),
-    header: decodeHeader(data.header),
-  };
-}
-
-interface RpcBlockchainResponse {
-  readonly last_height: IntegerString;
-  readonly block_metas: readonly RpcBlockMeta[];
-}
-
-function decodeBlockchain(data: RpcBlockchainResponse): responses.BlockchainResponse {
-  return {
-    lastHeight: Integer.parse(assertNotEmpty(data.last_height)),
-    blockMetas: assertArray(data.block_metas).map(decodeBlockMeta),
-  };
-}
-
-=======
->>>>>>> c7fe8d75
-interface RpcBroadcastTxSyncResponse extends RpcTxData {
-  readonly hash: HexString;
-}
-
-function decodeBroadcastTxSync(data: RpcBroadcastTxSyncResponse): responses.BroadcastTxSyncResponse {
-  return {
-    ...decodeTxData(data),
-    hash: Encoding.fromHex(assertNotEmpty(data.hash)) as TxHash,
-  };
-}
-
-interface RpcBroadcastTxCommitResponse {
-  readonly height?: IntegerString;
-  readonly hash: HexString;
-  readonly check_tx: RpcTxData;
-  readonly deliver_tx?: RpcTxData;
-}
-
-function decodeBroadcastTxCommit(data: RpcBroadcastTxCommitResponse): responses.BroadcastTxCommitResponse {
-  return {
-    height: may(Integer.parse, data.height),
-    hash: Encoding.fromHex(assertNotEmpty(data.hash)) as TxHash,
-    checkTx: decodeTxData(assertObject(data.check_tx)),
-    deliverTx: may(decodeTxData, data.deliver_tx),
-  };
-}
-
-<<<<<<< HEAD
-type RpcSignature = Base64String;
-
-function decodeSignature(data: RpcSignature): ValidatorSignature {
-  return {
-    algorithm: "ed25519",
-    data: Base64.decode(assertNotEmpty(data)),
-  };
-}
-
-interface RpcVote {
-  readonly type: number;
-  readonly validator_address: HexString;
-  readonly validator_index: IntegerString;
-=======
 interface RpcTxResponse {
   readonly tx: Base64String;
   readonly tx_result: RpcTxData;
@@ -486,7 +551,7 @@
 function decodeTxResponse(data: RpcTxResponse): responses.TxResponse {
   return {
     tx: Base64.decode(assertNotEmpty(data.tx)) as TxBytes,
-    result: decodeTxData(assertSet(data.tx_result)),
+    result: decodeTxData(assertObject(data.tx_result)),
     height: Integer.parse(assertNotEmpty(data.height)),
     index: Integer.parse(assertNumber(data.index)),
     hash: Encoding.fromHex(assertNotEmpty(data.hash)) as TxHash,
@@ -524,6 +589,18 @@
   };
 }
 
+// for validators
+interface RpcValidatorData extends RpcValidatorUpdate {
+  readonly accum?: IntegerString;
+}
+
+function decodeValidatorData(data: RpcValidatorData): responses.Validator {
+  return {
+    ...decodeValidatorUpdate(data),
+    accum: may(Integer.parse, data.accum),
+  };
+}
+
 interface RpcValidatorsResponse {
   readonly block_height: IntegerString;
   readonly validators: readonly RpcValidatorData[];
@@ -533,406 +610,6 @@
   return {
     blockHeight: Integer.parse(assertNotEmpty(data.block_height)),
     results: assertArray(data.validators).map(decodeValidatorData),
-  };
-}
-
-interface RpcBlockId {
-  readonly hash: HexString;
-  readonly parts: {
-    readonly total: IntegerString;
-    readonly hash: HexString;
-  };
-}
-
-function decodeBlockId(data: RpcBlockId): responses.BlockId {
-  return {
-    hash: Encoding.fromHex(assertNotEmpty(data.hash)),
-    parts: {
-      total: Integer.parse(assertNotEmpty(data.parts.total)),
-      hash: Encoding.fromHex(assertNotEmpty(data.parts.hash)),
-    },
-  };
-}
-
-interface RpcHeader {
-  readonly chain_id: string;
->>>>>>> c7fe8d75
-  readonly height: IntegerString;
-  readonly round: IntegerString;
-  readonly timestamp: DateTimeString;
-  readonly block_id: RpcBlockId;
-  readonly signature: RpcSignature;
-}
-
-function decodeVote(data: RpcVote): responses.Vote {
-  return {
-    type: Integer.parse(assertNumber(data.type)),
-    validatorAddress: Encoding.fromHex(assertNotEmpty(data.validator_address)),
-    validatorIndex: Integer.parse(assertNotEmpty(data.validator_index)),
-    height: Integer.parse(assertNotEmpty(data.height)),
-    round: Integer.parse(assertNotEmpty(data.round)),
-    timestamp: DateTime.decode(assertNotEmpty(data.timestamp)),
-    blockId: decodeBlockId(assertObject(data.block_id)),
-    signature: decodeSignature(assertNotEmpty(data.signature)),
-  };
-}
-
-<<<<<<< HEAD
-interface RpcCommit {
-  readonly block_id: RpcBlockId;
-  readonly precommits: readonly RpcVote[];
-}
-
-function decodeCommit(data: RpcCommit): responses.Commit {
-  return {
-    blockId: decodeBlockId(assertObject(data.block_id)),
-    precommits: assertArray(data.precommits).map(decodeVote),
-  };
-}
-
-interface RpcCommitResponse {
-  readonly signed_header: {
-    readonly header: RpcHeader;
-    readonly commit: RpcCommit;
-  };
-  readonly canonical: boolean;
-}
-
-function decodeCommitResponse(data: RpcCommitResponse): responses.CommitResponse {
-  return {
-    canonical: assertBoolean(data.canonical),
-    header: decodeHeader(data.signed_header.header),
-    commit: decodeCommit(data.signed_header.commit),
-  };
-}
-
-interface RpcValidatorGenesis {
-  readonly pub_key: RpcPubkey;
-  readonly power: IntegerString;
-  readonly name?: string;
-}
-
-function decodeValidatorGenesis(data: RpcValidatorGenesis): responses.Validator {
-  return {
-    pubkey: decodePubkey(assertObject(data.pub_key)),
-    votingPower: Integer.parse(assertNotEmpty(data.power)),
-    name: data.name,
-=======
-interface RpcBlockchainResponse {
-  readonly last_height: IntegerString;
-  readonly block_metas: readonly RpcBlockMeta[];
-}
-
-function decodeBlockchain(data: RpcBlockchainResponse): responses.BlockchainResponse {
-  return {
-    lastHeight: Integer.parse(assertNotEmpty(data.last_height)),
-    blockMetas: assertArray(data.block_metas).map(decodeBlockMeta),
->>>>>>> c7fe8d75
-  };
-}
-
-interface RpcGenesisResponse {
-  readonly genesis_time: DateTimeString;
-  readonly chain_id: string;
-  readonly consensus_params: RpcConsensusParams;
-  readonly validators: readonly RpcValidatorGenesis[];
-  readonly app_hash: HexString;
-  readonly app_state: {} | undefined;
-}
-
-interface GenesisResult {
-  readonly genesis: RpcGenesisResponse;
-}
-
-function decodeGenesis(data: RpcGenesisResponse): responses.GenesisResponse {
-  return {
-    genesisTime: DateTime.decode(assertNotEmpty(data.genesis_time)),
-    chainId: assertNotEmpty(data.chain_id),
-    consensusParams: decodeConsensusParams(data.consensus_params),
-    validators: assertArray(data.validators).map(decodeValidatorGenesis),
-    appHash: Encoding.fromHex(assertSet(data.app_hash)), // empty string in kvstore app
-    appState: data.app_state,
-  };
-}
-
-// this is in status
-interface RpcValidatorInfo {
-  readonly address: HexString;
-  readonly pub_key: RpcPubkey;
-  readonly voting_power: IntegerString;
-}
-
-function decodeValidatorInfo(data: RpcValidatorInfo): responses.Validator {
-  return {
-    pubkey: decodePubkey(assertObject(data.pub_key)),
-    votingPower: Integer.parse(assertNotEmpty(data.voting_power)),
-    address: Encoding.fromHex(assertNotEmpty(data.address)),
-  };
-}
-
-interface RpcCommit {
-  readonly block_id: RpcBlockId;
-  readonly precommits: readonly RpcVote[];
-}
-
-function decodeCommit(data: RpcCommit): responses.Commit {
-  return {
-    blockId: decodeBlockId(assertSet(data.block_id)),
-    precommits: assertArray(data.precommits).map(decodeVote),
-  };
-}
-
-interface RpcCommitResponse {
-  readonly signed_header: {
-    readonly header: RpcHeader;
-    readonly commit: RpcCommit;
-  };
-  readonly canonical: boolean;
-}
-
-function decodeCommitResponse(data: RpcCommitResponse): responses.CommitResponse {
-  return {
-    canonical: assertBoolean(data.canonical),
-    header: decodeHeader(data.signed_header.header),
-    commit: decodeCommit(data.signed_header.commit),
-  };
-}
-
-interface RpcBlock {
-  readonly header: RpcHeader;
-  readonly last_commit: RpcCommit;
-  readonly data: {
-    readonly txs?: readonly Base64String[];
-  };
-  readonly evidence?: {
-    readonly evidence?: readonly RpcEvidence[];
-  };
-}
-
-function decodeBlock(data: RpcBlock): responses.Block {
-  return {
-    header: decodeHeader(assertSet(data.header)),
-    lastCommit: decodeCommit(assertSet(data.last_commit)),
-    txs: data.data.txs ? assertArray(data.data.txs).map(Base64.decode) : [],
-    evidence: data.evidence && may(decodeEvidences, data.evidence.evidence),
-  };
-}
-
-interface RpcBlockResponse {
-  readonly block_meta: RpcBlockMeta;
-  readonly block: RpcBlock;
-}
-
-function decodeBlockResponse(data: RpcBlockResponse): responses.BlockResponse {
-  return {
-    blockMeta: decodeBlockMeta(data.block_meta),
-    block: decodeBlock(data.block),
-  };
-}
-
-interface RpcNodeInfo {
-  readonly id: HexString;
-  readonly listen_addr: IpPortString;
-  readonly network: string;
-  readonly version: string;
-  readonly channels: string; // ???
-  readonly moniker: string;
-  readonly protocol_version: {
-    readonly p2p: IntegerString;
-    readonly block: IntegerString;
-    readonly app: IntegerString;
-  };
-  /**
-   * Additional information. E.g.
-   * {
-   *   "tx_index": "on",
-   *   "rpc_address":"tcp://0.0.0.0:26657"
-   * }
-   */
-  readonly other: object;
-}
-
-function decodeNodeInfo(data: RpcNodeInfo): responses.NodeInfo {
-  return {
-    id: Encoding.fromHex(assertNotEmpty(data.id)),
-    listenAddr: assertNotEmpty(data.listen_addr),
-    network: assertNotEmpty(data.network),
-    version: assertNotEmpty(data.version),
-    channels: assertNotEmpty(data.channels),
-    moniker: assertNotEmpty(data.moniker),
-    other: dictionaryToStringMap(data.other),
-    protocolVersion: {
-      app: Integer.parse(assertNotEmpty(data.protocol_version.app)),
-      block: Integer.parse(assertNotEmpty(data.protocol_version.block)),
-      p2p: Integer.parse(assertNotEmpty(data.protocol_version.p2p)),
-    },
-  };
-}
-
-interface RpcSyncInfo {
-  readonly latest_block_hash: HexString;
-  readonly latest_app_hash: HexString;
-  readonly latest_block_height: IntegerString;
-  readonly latest_block_time: DateTimeString;
-  readonly catching_up: boolean;
-}
-
-function decodeSyncInfo(data: RpcSyncInfo): responses.SyncInfo {
-  return {
-    latestBlockHash: Encoding.fromHex(assertNotEmpty(data.latest_block_hash)),
-    latestAppHash: Encoding.fromHex(assertNotEmpty(data.latest_app_hash)),
-    latestBlockTime: DateTime.decode(assertNotEmpty(data.latest_block_time)),
-    latestBlockHeight: Integer.parse(assertNotEmpty(data.latest_block_height)),
-    catchingUp: assertBoolean(data.catching_up),
-  };
-}
-
-interface RpcStatusResponse {
-  readonly node_info: RpcNodeInfo;
-  readonly sync_info: RpcSyncInfo;
-  readonly validator_info: RpcValidatorInfo;
-}
-
-function decodeStatus(data: RpcStatusResponse): responses.StatusResponse {
-  return {
-    nodeInfo: decodeNodeInfo(data.node_info),
-    syncInfo: decodeSyncInfo(data.sync_info),
-    validatorInfo: decodeValidatorInfo(data.validator_info),
-  };
-}
-
-<<<<<<< HEAD
-/**
- * Example data:
- * {
- *   "RootHash": "10A1A17D5F818099B5CAB5B91733A3CC27C0DB6CE2D571AC27FB970C314308BB",
- *   "Data": "ZVlERVhDV2lVNEUwPXhTUjc4Tmp2QkNVSg==",
- *   "Proof": {
- *     "total": "1",
- *     "index": "0",
- *     "leaf_hash": "EKGhfV+BgJm1yrW5FzOjzCfA22zi1XGsJ/uXDDFDCLs=",
- *     "aunts": []
- *   }
- * }
- */
-interface RpcTxProof {
-  readonly Data: Base64String;
-  readonly RootHash: HexString;
-  readonly Proof: {
-    readonly total: IntegerString;
-    readonly index: IntegerString;
-    readonly leaf_hash: Base64String;
-    readonly aunts: readonly Base64String[];
-  };
-}
-
-function decodeTxProof(data: RpcTxProof): responses.TxProof {
-  return {
-    data: Base64.decode(assertNotEmpty(data.Data)),
-    rootHash: Encoding.fromHex(assertNotEmpty(data.RootHash)),
-    proof: {
-      total: Integer.parse(assertNotEmpty(data.Proof.total)),
-      index: Integer.parse(assertNotEmpty(data.Proof.index)),
-      leafHash: Base64.decode(assertNotEmpty(data.Proof.leaf_hash)),
-      aunts: assertArray(data.Proof.aunts).map(Base64.decode),
-    },
-  };
-}
-
-interface RpcTxResponse {
-  readonly tx: Base64String;
-  readonly tx_result: RpcTxData;
-  readonly height: IntegerString;
-  readonly index: number;
-  readonly hash: HexString;
-  readonly proof?: RpcTxProof;
-}
-
-function decodeTxResponse(data: RpcTxResponse): responses.TxResponse {
-  return {
-    tx: Base64.decode(assertNotEmpty(data.tx)) as TxBytes,
-    result: decodeTxData(assertObject(data.tx_result)),
-    height: Integer.parse(assertNotEmpty(data.height)),
-    index: Integer.parse(assertNumber(data.index)),
-    hash: Encoding.fromHex(assertNotEmpty(data.hash)) as TxHash,
-    proof: may(decodeTxProof, data.proof),
-  };
-}
-
-interface RpcTxSearchResponse {
-  readonly txs: readonly RpcTxResponse[];
-  readonly total_count: IntegerString;
-}
-
-function decodeTxSearch(data: RpcTxSearchResponse): responses.TxSearchResponse {
-  return {
-    totalCount: Integer.parse(assertNotEmpty(data.total_count)),
-    txs: assertArray(data.txs).map(decodeTxResponse),
-  };
-}
-
-interface RpcTxEvent {
-  readonly tx: Base64String;
-  readonly result: RpcTxData;
-  readonly height: IntegerString;
-  readonly index: number;
-}
-
-function decodeTxEvent(data: RpcTxEvent): responses.TxEvent {
-  const tx = Base64.decode(assertNotEmpty(data.tx)) as TxBytes;
-  return {
-    tx: tx,
-    hash: hashTx(tx),
-    result: decodeTxData(data.result),
-    height: Integer.parse(assertNotEmpty(data.height)),
-    index: Integer.parse(assertNumber(data.index)),
-=======
-interface RpcValidatorGenesis {
-  readonly pub_key: RpcPubkey;
-  readonly power: IntegerString;
-  readonly name?: string;
-}
-
-function decodeValidatorGenesis(data: RpcValidatorGenesis): responses.Validator {
-  return {
-    pubkey: decodePubkey(assertSet(data.pub_key)),
-    votingPower: Integer.parse(assertNotEmpty(data.power)),
-    name: data.name,
->>>>>>> c7fe8d75
-  };
-}
-
-interface RpcBlockSizeParams {
-  readonly max_bytes: IntegerString;
-  readonly max_gas: IntegerString;
-}
-
-function decodeBlockSizeParams(data: RpcBlockSizeParams): responses.BlockSizeParams {
-  return {
-    maxBytes: Integer.parse(assertNotEmpty(data.max_bytes)),
-    maxGas: Integer.parse(assertNotEmpty(data.max_gas)),
-  };
-}
-
-<<<<<<< HEAD
-interface RpcValidatorsResponse {
-  readonly block_height: IntegerString;
-  readonly validators: readonly RpcValidatorData[];
-}
-
-function decodeValidators(data: RpcValidatorsResponse): responses.ValidatorsResponse {
-  return {
-    blockHeight: Integer.parse(assertNotEmpty(data.block_height)),
-    results: assertArray(data.validators).map(decodeValidatorData),
-=======
-interface RpcEvidenceParams {
-  readonly max_age: IntegerString;
-}
-
-function decodeEvidenceParams(data: RpcEvidenceParams): responses.EvidenceParams {
-  return {
-    maxAge: Integer.parse(assertNotEmpty(data.max_age)),
->>>>>>> c7fe8d75
   };
 }
 
@@ -954,7 +631,6 @@
   };
 }
 
-<<<<<<< HEAD
 function decodeEvidences(ev: readonly RpcEvidence[]): readonly responses.Evidence[] {
   return assertArray(ev).map(decodeEvidence);
 }
@@ -988,61 +664,10 @@
   return {
     blockMeta: decodeBlockMeta(data.block_meta),
     block: decodeBlock(data.block),
-=======
-interface RpcGenesisResponse {
-  readonly genesis_time: DateTimeString;
-  readonly chain_id: string;
-  readonly consensus_params: RpcConsensusParams;
-  readonly validators: readonly RpcValidatorGenesis[];
-  readonly app_hash: HexString;
-  readonly app_state: {} | undefined;
-}
-
-interface GenesisResult {
-  readonly genesis: RpcGenesisResponse;
-}
-
-function decodeGenesis(data: RpcGenesisResponse): responses.GenesisResponse {
-  return {
-    genesisTime: DateTime.decode(assertNotEmpty(data.genesis_time)),
-    chainId: assertNotEmpty(data.chain_id),
-    consensusParams: decodeConsensusParams(data.consensus_params),
-    validators: assertArray(data.validators).map(decodeValidatorGenesis),
-    appHash: Encoding.fromHex(assertSet(data.app_hash)), // empty string in kvstore app
-    appState: data.app_state,
-  };
-}
-
-interface RpcBlockResultsResponse {
-  readonly height: IntegerString;
-  readonly results: {
-    readonly DeliverTx: readonly RpcTxData[];
-    readonly EndBlock: {
-      readonly validator_updates?: readonly RpcValidatorUpdate[];
-      readonly consensus_param_updates?: RpcConsensusParams;
-      readonly tags?: readonly RpcTag[];
-    };
-  };
-}
-
-function decodeBlockResults(data: RpcBlockResultsResponse): responses.BlockResultsResponse {
-  const res = optional(data.results.DeliverTx, [] as readonly RpcTxData[]);
-  const end = data.results.EndBlock;
-  const validators = optional(end.validator_updates, [] as readonly RpcValidatorUpdate[]);
-  return {
-    height: Integer.parse(assertNotEmpty(data.height)),
-    results: assertArray(res).map(decodeTxData),
-    endBlock: {
-      validatorUpdates: assertArray(validators).map(decodeValidatorUpdate),
-      consensusUpdates: may(decodeConsensusParams, end.consensus_param_updates),
-      tags: may(decodeTags, end.tags),
-    },
->>>>>>> c7fe8d75
   };
 }
 
 export class Responses {
-<<<<<<< HEAD
   public static decodeAbciInfo(response: JsonRpcSuccessResponse): responses.AbciInfoResponse {
     return decodeAbciInfo(assertObject((response.result as AbciInfoResult).response));
   }
@@ -1083,53 +708,12 @@
 
   public static decodeGenesis(response: JsonRpcSuccessResponse): responses.GenesisResponse {
     return decodeGenesis(assertObject((response.result as GenesisResult).genesis));
-=======
-  public static decodeAbciInfo(response: JsonRpcSuccess): responses.AbciInfoResponse {
-    return decodeAbciInfo(assertSet((response.result as AbciInfoResult).response));
-  }
-
-  public static decodeAbciQuery(response: JsonRpcSuccess): responses.AbciQueryResponse {
-    return decodeAbciQuery(assertSet((response.result as AbciQueryResult).response));
-  }
-
-  public static decodeBlock(response: JsonRpcSuccess): responses.BlockResponse {
-    return decodeBlockResponse(response.result as RpcBlockResponse);
-  }
-
-  public static decodeBlockResults(response: JsonRpcSuccess): responses.BlockResultsResponse {
-    return decodeBlockResults(response.result as RpcBlockResultsResponse);
-  }
-
-  public static decodeBlockchain(response: JsonRpcSuccess): responses.BlockchainResponse {
-    return decodeBlockchain(response.result as RpcBlockchainResponse);
-  }
-
-  public static decodeBroadcastTxSync(response: JsonRpcSuccess): responses.BroadcastTxSyncResponse {
-    return decodeBroadcastTxSync(response.result as RpcBroadcastTxSyncResponse);
-  }
-
-  public static decodeBroadcastTxAsync(response: JsonRpcSuccess): responses.BroadcastTxAsyncResponse {
-    return this.decodeBroadcastTxSync(response);
-  }
-
-  public static decodeBroadcastTxCommit(response: JsonRpcSuccess): responses.BroadcastTxCommitResponse {
-    return decodeBroadcastTxCommit(response.result as RpcBroadcastTxCommitResponse);
-  }
-
-  public static decodeCommit(response: JsonRpcSuccess): responses.CommitResponse {
-    return decodeCommitResponse(response.result as RpcCommitResponse);
-  }
-
-  public static decodeGenesis(response: JsonRpcSuccess): responses.GenesisResponse {
-    return decodeGenesis(assertSet((response.result as GenesisResult).genesis));
->>>>>>> c7fe8d75
   }
 
   public static decodeHealth(): responses.HealthResponse {
     return null;
   }
 
-<<<<<<< HEAD
   public static decodeStatus(response: JsonRpcSuccessResponse): responses.StatusResponse {
     return decodeStatus(response.result as RpcStatusResponse);
   }
@@ -1155,33 +739,6 @@
   }
 
   public static decodeValidators(response: JsonRpcSuccessResponse): responses.ValidatorsResponse {
-=======
-  public static decodeStatus(response: JsonRpcSuccess): responses.StatusResponse {
-    return decodeStatus(response.result as RpcStatusResponse);
-  }
-
-  public static decodeNewBlockEvent(event: JsonRpcEvent): responses.NewBlockEvent {
-    return decodeBlock(event.data.value.block as RpcBlock);
-  }
-
-  public static decodeNewBlockHeaderEvent(event: JsonRpcEvent): responses.NewBlockHeaderEvent {
-    return decodeHeader(event.data.value.header as RpcHeader);
-  }
-
-  public static decodeTxEvent(event: JsonRpcEvent): responses.TxEvent {
-    return decodeTxEvent(event.data.value.TxResult as RpcTxEvent);
-  }
-
-  public static decodeTx(response: JsonRpcSuccess): responses.TxResponse {
-    return decodeTxResponse(response.result as RpcTxResponse);
-  }
-
-  public static decodeTxSearch(response: JsonRpcSuccess): responses.TxSearchResponse {
-    return decodeTxSearch(response.result as RpcTxSearchResponse);
-  }
-
-  public static decodeValidators(response: JsonRpcSuccess): responses.ValidatorsResponse {
->>>>>>> c7fe8d75
     return decodeValidators(response.result as RpcValidatorsResponse);
   }
 }