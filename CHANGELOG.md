# Changelog

<<<<<<< HEAD
## 0.12.0

Breaking changes

* @iov/bcp-types: Remove `Bcp*` prefix from `BcpAccount`, `BcpAccountQuery`,
  `BcpAddressQuery`, `BcpPubkeyQuery`
* @iov/bcp-types: Remove `Account.name` in favour of BNS' username NFTs.
* @iov/bcp-types: Remove `BcpConnection.changeBlock` along with its implementations
  in favour of `BcpConnection.watchBlockHeaders`.
* @iov/bcp-types: Remove `BcpQueryEnvelope` and `dummyEnvelope`
* @iov/bcp-types: Change return type of `BcpAtomicSwapConnection.getSwap` to promise
  of `ReadonlyArray<BcpAtomicSwap>`.
* @iov/bcp-types: Rename methods to plural: `BcpAtomicSwapConnection.getSwaps`
  and `.watchSwaps`.
* @iov/bns: Binary compatibility for weave v0.10.x+ (breaks for all earlier versions)
* @iov/bns: Remove obsolete `SetNameTx`
* @iov/bns: Remove `BnsConnection.status`
=======
## 0.11.1

* @iov/ethereum: Fix error reporting when signing and sending transactions
* @iov/keycontrol: Add `HdPaths.ethereum` for Ethereum HD path derivation
* @iov/keycontrol: Deprecate `HdPaths.metamaskHdKeyTree` in favour of `HdPaths.ethereum`
>>>>>>> 627e4bae

## 0.11.0

* @iov/bcp-types: `BcpConnection.getNonce` now returns a `Promise<Nonce>` and
  implementations set a default value on their own.
* @iov/bcp-types: Expose `publicKeyBundleEquals`
* @iov/bcp-types: Add `fractionalDigits` to `BcpTicker`
* @iov/ethereum: Add new package with Ethereum support
* @iov/jsonrpc: Add new package for type-safe JSON-RPC 2.0 interfaces and
  response parsers. This is used for out-of-process signing and can be reused
  in @iov/ethereum and @iov/tendermint-rpc later on.
* @iov/keycontrol: Add `HdPaths.bip44Like` and `HdPaths.iov`
* @iov/iov-core: Add `MultiChainSigner.shutdown` to shutdown the signer.
* @iov/iov-core: Add `MultiChainSigner.isValidAddress` for chain-specific address input validation.
* @iov/stream: Add an implementation of `concat` that buffers stream events
* @iov/stream: Add `firstEvent` as a special case of `toListPromise` with one element
* @iov/tendermint-rpc: Add support for Tendermint 0.27.x

Breaking changes

* @iov/tendermint-rpc: Changed some interfaces to remove dependency on
  base-types. `PostableBytes` -> `TxBytes`, `PublicKeyBundle` ->
  `ValidatorPubkey`, `ChainId` -> `string`.
* @iov/base-types: Package removed and all its types are now in @iov/bcp-types.
* @iov/bcp-types: Convert `TxReadCodec.keyToAddress` into
  `identityToAddress(identity: PublicIdentity)`
* @iov/bcp-types: `BcpConnection.watchNonce` and all its implementations were removed
* @iov/bcp-types: Return type of `BcpConnection.getAccount` was changed to
  `BcpAccount | undefined` to better represent the one-or-none result.
* @iov/bcp-types: Remove `BcpValueNameQuery` from `.getAccount` and `.watchAccount`
  as we're migrating from wallet nicknames to username NFTs.
* @iov/bcp-types: Convert `BcpQueryEnvelope` to `ReadonlyArray` in return
  type of `BcpConnection.getAllTickers`.
* @iov/bcp-types: Convert `BcpQueryEnvelope` to `BcpTicker | undefined` in return
  type of `BcpConnection.getTicker`.
* @iov/bcp-types: Migrate `UnsignedTransaction.chainId` and `.signer` into `.creator`
* @iov/bcp-types: Add `BcpConnection.getNonces`
* @iov/bcp-types: Add `BcpTxQuery.sentFromOrTo` in favour of package-specific address tags
* @iov/bcp-types: Removed `Bcp` prefix from `BcpTransactionState`, `BcpBlockInfoPending`,
  `BcpBlockInfoInBlock`, `BcpBlockInfo`.
* @iov/bcp-types: Add block info state `BlockInfoFailed`.
* @iov/bcp-types: Handle failed transactions in `searchTx`/`listenTx`/`liveTx` and `postTx`.
* @iov/bns: Convert `.owner` in `BnsUsernameNft` and `BnsBlockchainNft` to `Address`
* @iov/bns: In `BncConnection.watchBlockHeaders`, the block header events
  temporarily contain a dummy `id` string until ID calculation is implemented
* @iov/core: Remove `MultiChainSigner.getNonce`. If you really need this, use
  `signer.connection(chainId).getNonce({ address: addr })` instead.
* @iov/core: Removed BNS re-exports `bnsConnector`, `bnsFromOrToTag`,
  `bnsNonceTag`, `bnsSwapQueryTags`. Import them from @iov/bns.
* @iov/core: Convert `MultiChainSigner.keyToAddress` into
  `identityToAddress(identity: PublicIdentity)`
* @iov/keycontrol: Move `PublicIdentity` into @iov/bcp-types; add `chainId`
* @iov/keycontrol: Add chain ID argument to `UserProfile.createIdentity` and
  `Wallet.createIdentity`
* @iov/keycontrol: Remove redundant chainId parameter from
  `Wallet.createTransactionSignature`
* @iov/keycontrol: Remove `LocalIdentity`/`LocalIdentityId` and create
  `UserProdile.getIdentityLabel` to provide labels
* @iov/tendermint-rpc: Remove support for Tendermint 0.20 and 0.21
* @iov/tendermint-rpc: Rename `TxResponse.txResult` -> `.result`
* @iov/crypto: Remove support for ripemd160

## 0.10.4

* @iov/lisk: Implement `LiskConnection.watchAccount`
* @iov/lisk: Support search by address tag in `LiskConnection.searchTx`
* @iov/lisk: Support search by minHeight/maxHeight in `LiskConnection.searchTx`
* @iov/lisk: Implement `LiskConnection.liveTx`
* @iov/rise: Implement `RiseConnection.watchAccount`
* @iov/rise: Support search by address tag in `RiseConnection.searchTx`
* @iov/keycontrol: Fix parameter type of `UserProfile.createIdentity` to allow
  creating identities using `Ed25519Keypair`.

## 0.10.3

* @iov/cli: Fix levelup import

## 0.10.2

* @iov/bcp-types: Add `BcpAccount.pubkey` and implement in Lisk, RISE and BNS.
* @iov/core: `MultiChainSigner.getNonce` was deprecated.

## 0.10.1

* @iov/tendermint-rpc: convert `const enum`s to `enum`s in public interface to
  allow callers to use `--isolatedModules`.

## 0.10.0

* @iov/bcp-types: `BcpTransactionResponse` now contains a `blockInfo` property
  that allows you to get block related data associated with the transactions
  and subscribing to updates. `metadata` was deprecated in favour of `blockInfo`.
* @iov/bcp-types: the new interfaces `getBlockHeader` and `watchBlockHeaders`
  provide block header information.
* @iov/bns: Fix encoding of `BcpTxQuery.hash` in `listenTx` and `liveTx`
* @iov/socket: New package with wrappers around WebSockets: `SocketWrapper`
  and `StreamingSocket` used by tendermint-rpc and Ethereum.
* @iov/stream: Add `toListPromise` that collects stream events and returns a
  list when done.
* @iov/stream: `ValueAndUpdates.waitFor` now returns the values that matched
  the search condition.
* @iov/stream: `DefaultValueProducerCallsbacks.error` added to produce errors.
* @iov/tendermint-rpc: Gracefully handle duplicate subscriptions.

Breaking changes

* @iov/base-types: Remove `TxId` in favour of `TxHash` in @iov/tendermint-rpc.
* @iov/bcp-types: An `Amount` is now a `quantity` expressed as a string, a
  `fractionalDigits` number and a `tokenTicker`. This replaces the `whole`,
  `fractional` pair. `BcpTicker` does not contain `sigFigs` anymore because
  it is not needed there. `BcpCoin` is now an `Amount` and a `BcpTicker`.
* @iov/bcp-types: Wrapper type `BcpNonce` was dropped from all interfaces
  in favour of just `Nonce`.
* @iov/bcp-types: `BcpConnection.getNonce`/`.watchNonce` now only accept
  `BcpAddressQuery` or `BcpPubkeyQuery` as argument type.
* @iov/bcp-types: `BcpConnection.listenTx` now takes an `BcpTxQuery` argument
  analogue to `.searchTx` and `.liveTx`.
* @iov/bcp-types: `BcpTransactionResponse` was removed in favour of the new
  `PostTxResponse`.
* @iov/bcp-types: Change binary `TransactionIdBytes` to printable
  `TransactionId` and use in `TxCodec.identifier`, `PostTxResponse` and
  `BcpTxQuery`.
* @iov/bcp-types: `BcpTxQuery.tags` is now optional
* @iov/bcp-types: Remove type `RecipientId`; use `Address` instead.
* @iov/bcp-types: Remove unused `BaseTx.ttl` and `TtlBytes`
* @iov/bcp-types: Allow extension of transaction types: move BNS transactions
  into @iov/bns, rename generic ones to `SendTransaction` and
  `Swap{Offer,Claim,Counter,Timeout}Transaction`. Property `kind` is now
  a string in the format "{domain}/{concrete_type}", e.g. "bcp/send" or
  "bns/set_name".
* @iov/bns: `BnsConnection.postTx` now resolves before a transaction is in a
  block. The field `blockInfo` of its response can be used to track the
  transaction state.
* @iov/bns: `getHeader`/`watchHeaders` were removed in favour of
  `getBlockHeader`/`watchBlockHeaders` from BCP.
* @iov/core: Rename `MultiChainSigner.signAndCommit` -> `.signAndPost`
* @iov/crpto: the new types `Secp256k1Signature` and `ExtendedSecp256k1Signature` replace DER encoded signatures in `Secp256k1`.
* @iov/faucets: Remove `BovFaucet`. Use `IovFaucet` instead.
* @iov/keycontrol: `Secp256k1HdWallet.createTransactionSignature` now uses the custom fixed length encoding instead of DER to allow blockchains utilizing the recovery parameter.
* @iov/stream: `streamPromise` was renamed to `fromListPromise`.
* @iov/tendermint-rpc: Rename `txCommitSuccess` to `broadcastTxCommitSuccess` and add `broadcastTxSyncSuccess`
* @iov/tendermint-rpc: Remove all fields from `BroadcastTxAsyncResponse`
* @iov/tendermint-rpc: Change type of `BroadcastTxSyncResponse.hash` to `TxId`
* @iov/tendermint-rpc: Un-export interface `RpcTxEvent`
* @iov/tendermint-rpc: Change all `Method` enum names to PascalCase
* @iov/tendermint-rpc: `Client.subscribeTx` now takes a `QueryString` argument
* @iov/tendermint-rpc: Support for Tendermint version 0.20.0 and 0.21.0 is
  deprecated and will be removed in the next version of IOV-Core. If you need
  support for Tendermint < 0.25.0, please open an issue on Github and we'll
  maintain it.

## 0.9.3

* @iov/bns: Add missing error propagation from `searchTx`/`listenTx` into `liveTx` stream.

## 0.9.2

* @iov/bns: Add `getHeader` and `watchHeaders` methods to access block headers

## 0.9.1

* @iov/stream: Generalize `streamPromise` to take a promise of an iterable
* @iov/bns: Fix order of events in `listenTx`. All history tx events are now emitted before updates.

## 0.9.0

* @iov/core: Export `Secp256k1HdWallet` and import by default in @iov/cli.
* @iov/faucets: Postpone removal of `BovFaucet` to 0.10.x

Breaking changes

* @iov/bcp-types: Rename `FungibleToken` to `Amount`
* @iov/bns: Re-generate BNS codec from weave v0.9.0 and adapt wrapper types.
* @iov/bns: Add support for blockchain and username NFTs
* @iov/crypto: Convert pubkey of Secp256k1Keypair into uncompressed format with prefix `04`.
* @iov/crypto: Secp256k1.createSignature/.verifySignature now comsume a message hash and do no hashing internally.
* @iov/dpos: Rename `Amount`/`parseAmount` to `Quantity`/`parseQuantity`
* @iov/keycontrol: Let `Secp256k1HdWallet` work on uncompressed pubkeys. Since `Secp256k1HdWallet`
  was not used yet, there is no migration for existing `Secp256k1HdWallet`.
* @iov/tendermint-types: Move types `PrivateKeyBundle`, `PrivateKeyBytes` into @iov/bns;
  split `Tag` into `BcpQueryTag` in @iov/bcp-types and `QueryTag` in @iov/tendermint-rpc;
  rename `TxQuery` into `BcpTxQuery` in @iov/bcp-types; make `SignatureBundle` available
  in @iov/tendermint-rcp only and rename to `VoteSignatureBundle`; move `buildTxQuery` into @iov/bns.
* @iov/tendermint-types: renamed to @iov/base-types

## 0.8.1

* @iov/dpos: Deduplicate `Serialization` from Lisk and RISE
* @iov/keycontrol: Add `Wallet.printableSecret` and `UserProfile.printableSecret`
* @iov/keycontrol: Add `HdPaths.bip44` and `HdPaths.metamaskHdKeyTree` HD path builders
* @iov/tendermint-rpc: Ensure transaction search results are sorted by height

## 0.8.0

* @iov/dpos: Add new package with shared code for Lisk and RISE. Don't use this directly. No code change necessary for users of @iov/lisk and @iov/rise.
* @iov/faucets: add `IovFaucet` to connect to the new faucet application
* @iov/keycontrol: add format versioning to `Wallet`, `Keyring`, keyring encryption and `UserProfile`

Deprecations

* @iov/faucets: `BovFaucet` is deprecated and will be removed in 0.9. Migrate to the `IovFaucet`.

Breaking changes

* @iov/lisk: LiskConnection.postTx does not wait for block anymore (analogue to RiseConnection.postTx),
  making it faster and more reliable. Transaction state tracking will improve in the future.
* Due to updates in all serialization formats, UserProfiles stored with
  earlier versions of IOV-Core cannot be opened with 0.8.0. To migrate to
  the new version, extract the secret data using an older version and
  create a new UserProfile in 0.8.0.

## 0.7.1

* @iov/lisk: Implement `LiskConnection.getTicker` and `.getAllTickers`
* @iov/rise: Implement `RiseConnection.getTicker` and `.getAllTickers`

## 0.7.0

* @iov/bcp-types: optional field `expectedChainId` added to `ChainConnector`
* @iov/bcp-types: `BcpConnection.getAccount` can now be called with a pubkey input
* @iov/bcp-types: `TxReadCodec` and all its implementations now contain a `isValidAddress` method
* @iov/core: `MultiChainSigner.addChain` now returns chain information of the chain added
* @iov/lisk: new package to connect to the Lisk blockchain
* @iov/rise: new package to connect to the RISE blockchain
* @iov/encoding: bech32 encoding support for address bytes
* @iov/keycontrol: `UserProfile.setEntry()` now returns `WalletInfo` of new wallet added, for ease of use

Breaking changes

* @iov/bcp-types: `Address` is now a `string` instead of an `Uint8Array`
* @iov/bcp-types: `BcpTransactionResponse.metadata.success` was removed since failures are reported as promise rejections
* @iov/bcp-types: `Nonce` is now implemented by `Int53` from @iov/encoding instead of `Long`
* @iov/bns: `Client` was renamed to `BnsConnection`. The `connect()` function was renamed to `BnsConnection.establish()`
* @iov/core: rename `IovWriter` to `MultiChainSigner`
* @iov/core: rename the getter `reader` to `connection` in `MultiChainSigner`
* @iov/faucets: `BovFaucet.credit` now expects an address in bech32 format
* @iov/keycontrol: `Ed25519KeyringEntry` now takes a keypair as an argument in `createIdentity()`
* @iov/keycontrol: `Ed25519SimpleAddressKeyringEntry` was removed in favour of `Ed25519HdWallet` together with `HdPaths.simpleAddress`
* @iov/keycontrol: in `UserProfile`, `.entriesCount`, `.entryLabels` and `.entryIds` have been merged into `.wallets`
* @iov/keycontrol: in `UserProfile`, `.setEntryLabel`, `.createIdentity`, `.setIdentityLabel`, `.getIdentities`, `.signTransaction`, `.appendSignature` now only accept string IDs for the entry/wallet argument
* @iov/keycontrol: `DefaultValueProducer` and `ValueAndUpdates` moved into @iov/stream
* @iov/keycontrol: `KeyringEntry.createIdentity` now takes a required options argument of type `Ed25519KeyringEntry | ReadonlyArray<Slip10RawIndex> | number`
* @iov/keycontrol: rename symbols to `Wallet`, `WalletId`, `WalletImplementationIdString`, `WalletSerializationString`
* @iov/keycontrol: rename `Ed25519KeyringEntry` to `Ed25519WalletId`
* @iov/keycontrol: in `Keyring`, rename `.getEntries/.getEntryById` to `.getWallets/.getWallet`
* @iov/keycontrol: in `Keyring`, remove obsolete `.getEntryByIndex`
* @iov/keycontrol: in `UserProfile`, rename `.addEntry/.setEntryLabel` to `.addWallet/.setWalletLabel`
* @iov/ledger-bns: in `LedgerSimpleAddressKeyringEntry`, `.createIdentity` takes an index argument
* @iov/ledger-bns: rename `LedgerSimpleAddressKeyringEntry` to `LedgerSimpleAddressWallet`
* Due to updates in the Keyring serialization, UserProfiles stored with
  earlier versions of IOV-Core cannot be opened with 0.7.0. To migrate to
  the new version, extract the secret data using an older version and
  create a new UserProfile in 0.7.0.

## 0.6.1

* @iov/keycontrol: add Ed25519HdWallet and Secp256k1HdWallet that work like Ed25519SimpleAddressKeyringEntry but allow derivation of arbirtary SLIP-0010 paths
* @iov/core: move ChainConnector into @iov/bcp-types to avoid new chains to depend on @iov/core
* @iov/bcp-types: various refactorings to improve multi chain support

Other notes

* The new name for keyring entries is "wallet". A keyring contains multiple wallets. This transition was started
  with the intoduction of Ed25519HdWallet and Secp256k1HdWallet and other incompatible API changes will follow in 0.7.
* We welcome our first external code contributor @SpasZahariev! If you want to get familiar woth the codebase,
  check the issues labeled with "good first issue".

## 0.6.0

* @iov/core: expose Ed25519KeyringEntry
* @iov/keycontrol: refactor entry ID generation
* @iov/bcp-types: rename interface IovReader -> BcpConnection
* @iov/bcp-types: make BcpConnection.chainId() synchronous for easier use by clients
* @iov/bns: expose transaction result
* @iov/bns: expose atomic swap queries on the bns client
* @iov/bns: transaction search can handle unlimited number of results

Breaking changes

* Due to updates in the Keyring serialization, UserProfiles stored with
  earlier versions of IOV-Core cannot be opened with 0.6.0. To migrate to
  the new version, extract the secret data using an older version and
  create a new UserProfile in 0.6.0.

## 0.5.4

* @iov/cli: fix global installation support

## 0.5.3

* @iov/core and @iov/keycontrol: use strict types for keyring entry IDs

## 0.5.2

* @iov/bns: increase transaction search results to 100 items
* @iov/core and @iov/keycontrol: add keyring entry IDs
* @iov/keycontrol: ensure Ed25519SimpleAddressKeyringEntry.fromEntropyWithCurve/ and .fromMnemonicWithCurve return the correct type

**Note: this version was published with an outdated build
and should not be used**

## 0.5.1

* @iov/bns: expose transaction IDs

## 0.5.0

* @iov/bns: Add support of listening to change events, watching accounts, txs
* @iov/core: Simplify construction of IovWriter
* @iov/crypto: Rename all `Slip0010*` symbols to `Slip10*`
* @iov/crypto: Fix keypair representation of Secp256k1.makeKeypair
* @iov/tendermint: Add support for subscribing to events

Breaking changes

* Due to multi curve support in keyring entries, UserProfiles stored with
  earlier versions of IOV-Core cannot be opened with 0.5.0. To migrate to
  the new version, extract the secret data using 0.4.1 and create a new
  UserProfile in 0.5.0.
* The IovWriter construction is changed. You can probably save a line there.
  Please look at @iov/core README to see how to build it.

## 0.4.1

* @iov/faucets: package added to provide easy access to a BovFaucet

## 0.4.0

* @iov/core: Add disconnect method to IovReader
* @iov/tendermint-rpc: Add disconnect method to WebsocketClient
* @iov/ledger-bns: Improved USB connectivity due to hw-transport-node-hid upgrade

Breaking changes

* @iov/cli: wait() helper function removed
* @iov/ledger-bns: LedgerSimpleAddressKeyringEntry.startDeviceTracking() must be called
  before getting device state or calling createIdentity()/createTransactionSignature()
* The name field from the `getAccount` result data does not contain
  the chain ID anymore. Before

      [ { name: 'admin*test-chain-HexTMJ',
      address:
       Uint8Array [
         177,
         202, ...

  Now:

      [ { name: 'admin',
      address:
       Uint8Array [
         177,
         202, ...

## 0.3.1

* @iov/core: Export SetNameTx
* Improve Windows compatibility of build system and add Edge tests

## 0.3.0

* @iov/ledger-bns: Implement LedgerSimpleAddressKeyringEntry.canSign
* @iov/ledger-bns: Add LedgerSimpleAddressKeyringEntry.deviceState
* @iov/keycontrol: Encrypt UserProfile using XChaCha20-Poly1305
* @iov/crypto: Add support for unhardened Secp256k1 HD derivation
* @iov/cli: Add support for top level await

Breaking changes

* Due to an enhanced encryption mechanism, UserProfiles stored with
  IOV-Core 0.2.0 cannot be opened with 0.3.0. To migrate to the new
  version, extract the secret data using 0.2.0 and create a new
  UserProfile in 0.3.0.

## 0.2.0

Finalize library name, add documentation and open source

## 0.1.1

Expose type TransactionKind

## 0.1.0

The beginning of versioning

## 0.0.0

Initial development<|MERGE_RESOLUTION|>--- conflicted
+++ resolved
@@ -1,6 +1,5 @@
 # Changelog
 
-<<<<<<< HEAD
 ## 0.12.0
 
 Breaking changes
@@ -18,13 +17,12 @@
 * @iov/bns: Binary compatibility for weave v0.10.x+ (breaks for all earlier versions)
 * @iov/bns: Remove obsolete `SetNameTx`
 * @iov/bns: Remove `BnsConnection.status`
-=======
+
 ## 0.11.1
 
 * @iov/ethereum: Fix error reporting when signing and sending transactions
 * @iov/keycontrol: Add `HdPaths.ethereum` for Ethereum HD path derivation
 * @iov/keycontrol: Deprecate `HdPaths.metamaskHdKeyTree` in favour of `HdPaths.ethereum`
->>>>>>> 627e4bae
 
 ## 0.11.0
 
