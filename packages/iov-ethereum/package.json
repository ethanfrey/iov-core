{
  "name": "@iov/ethereum",
<<<<<<< HEAD
  "version": "0.13.0-alpha.0",
=======
  "version": "0.12.3",
>>>>>>> 34675f2b
  "description": "Transaction codec and client to communicate with the Ethereum blockchain",
  "author": "IOV SAS <admin@iov.one>",
  "license": "Apache-2.0",
  "main": "build/index.js",
  "types": "types/index.d.ts",
  "repository": {
    "type": "git",
    "url": "https://github.com/iov-one/iov-core/tree/master/packages/iov-ethereum"
  },
  "publishConfig": {
    "access": "public"
  },
  "scripts": {
    "docs": "shx rm -rf docs && typedoc --options typedoc.js",
    "format": "prettier --write --loglevel warn \"./src/**/*.ts\"",
    "lint": "cross-env-shell \"tslint -t verbose --project . ${TSLINT_FLAGS}\"",
    "prebuild": "yarn format",
    "move-types": "shx rm -r ./types/* && shx mv build/types/* ./types && shx rm ./types/*.spec.d.ts",
    "build": "shx rm -rf ./build && tsc && yarn move-types",
    "build-or-skip": "[ -n \"$SKIP_BUILD\" ] || yarn build",
    "test-node": "node jasmine-testrunner.js",
    "test-edge": "yarn pack-web && karma start --single-run --browsers Edge",
    "test-firefox": "yarn pack-web && karma start --single-run --browsers Firefox",
    "test-chrome": "yarn pack-web && karma start --single-run --browsers ChromeHeadless",
    "test-safari": "yarn pack-web && karma start --single-run --browsers Safari",
    "test": "yarn build-or-skip && yarn test-node",
    "pack-web": "yarn build-or-skip && webpack --mode development --config webpack.web.config.js"
  },
  "dependencies": {
<<<<<<< HEAD
    "@iov/bcp": "^0.13.0-alpha.0",
    "@iov/crypto": "^0.13.0-alpha.0",
    "@iov/encoding": "^0.13.0-alpha.0",
    "@iov/jsonrpc": "^0.13.0-alpha.0",
    "@iov/keycontrol": "^0.13.0-alpha.0",
=======
    "@iov/bcp-types": "^0.12.3",
    "@iov/crypto": "^0.12.3",
    "@iov/encoding": "^0.12.3",
    "@iov/jsonrpc": "^0.12.3",
    "@iov/keycontrol": "^0.12.3",
    "@iov/socket": "^0.12.3",
    "@iov/stream": "^0.12.3",
>>>>>>> 34675f2b
    "@types/long": "^4.0.0",
    "axios": "^0.18.0",
    "bn.js": "^4.11.8",
    "fast-deep-equal": "^2.0.1",
    "long": "^4.0.0",
    "readonly-date": "^1.0.0",
    "rlp": "^2.2.2",
    "xstream": "^11.10.0"
  }
}<|MERGE_RESOLUTION|>--- conflicted
+++ resolved
@@ -1,10 +1,6 @@
 {
   "name": "@iov/ethereum",
-<<<<<<< HEAD
   "version": "0.13.0-alpha.0",
-=======
-  "version": "0.12.3",
->>>>>>> 34675f2b
   "description": "Transaction codec and client to communicate with the Ethereum blockchain",
   "author": "IOV SAS <admin@iov.one>",
   "license": "Apache-2.0",
@@ -34,21 +30,13 @@
     "pack-web": "yarn build-or-skip && webpack --mode development --config webpack.web.config.js"
   },
   "dependencies": {
-<<<<<<< HEAD
     "@iov/bcp": "^0.13.0-alpha.0",
     "@iov/crypto": "^0.13.0-alpha.0",
     "@iov/encoding": "^0.13.0-alpha.0",
     "@iov/jsonrpc": "^0.13.0-alpha.0",
     "@iov/keycontrol": "^0.13.0-alpha.0",
-=======
-    "@iov/bcp-types": "^0.12.3",
-    "@iov/crypto": "^0.12.3",
-    "@iov/encoding": "^0.12.3",
-    "@iov/jsonrpc": "^0.12.3",
-    "@iov/keycontrol": "^0.12.3",
-    "@iov/socket": "^0.12.3",
-    "@iov/stream": "^0.12.3",
->>>>>>> 34675f2b
+    "@iov/socket": "^0.13.0-alpha.0",
+    "@iov/stream": "^0.13.0-alpha.0",
     "@types/long": "^4.0.0",
     "axios": "^0.18.0",
     "bn.js": "^4.11.8",
